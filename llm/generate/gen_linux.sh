#!/bin/bash
# This script is intended to run inside the go generate
# working directory must be llm/generate/

# First we build our default built-in library which will be linked into the CGO
# binary as a normal dependency. This default build is CPU based.
#
# Then we build a CUDA dynamic library (although statically linked with the CUDA
# library dependencies for maximum portability)
#
# Then if we detect ROCm, we build a dynamically loaded ROCm lib.  ROCm is particularly
# important to be a dynamic lib even if it's the only GPU library detected because
# we can't redistribute the objectfiles but must rely on dynamic libraries at
# runtime, which could lead the server not to start if not present.

set -ex
set -o pipefail

# See https://llvm.org/docs/AMDGPUUsage.html#processors for reference
amdGPUs() {
    GPU_LIST=(
        "gfx803"
        "gfx900"
        "gfx906:xnack-"
        "gfx908:xnack-"
        "gfx90a:xnack+"
        "gfx90a:xnack-"
        "gfx1010"
        "gfx1012"
        "gfx1030"
        "gfx1100"
        "gfx1101"
        "gfx1102"
    )
    (
        IFS=$';'
        echo "'${GPU_LIST[*]}'"
    )
}

echo "Starting linux generate script"
if [ -z "${CUDACXX}" ]; then
    if [ -x /usr/local/cuda/bin/nvcc ]; then
        export CUDACXX=/usr/local/cuda/bin/nvcc
    else
        # Try the default location in case it exists
        export CUDACXX=$(command -v nvcc)
    fi
fi
COMMON_CMAKE_DEFS="-DCMAKE_POSITION_INDEPENDENT_CODE=on -DLLAMA_NATIVE=off -DLLAMA_AVX=on -DLLAMA_AVX2=off -DLLAMA_AVX512=off -DLLAMA_FMA=off -DLLAMA_F16C=off"
source $(dirname $0)/gen_common.sh
init_vars
git_module_setup
apply_patches

if [ -z "${OLLAMA_SKIP_CPU_GENERATE}" ]; then
    # Users building from source can tune the exact flags we pass to cmake for configuring
    # llama.cpp, and we'll build only 1 CPU variant in that case as the default.
    if [ -n "${OLLAMA_CUSTOM_CPU_DEFS}" ]; then
        echo "OLLAMA_CUSTOM_CPU_DEFS=\"${OLLAMA_CUSTOM_CPU_DEFS}\""
        CMAKE_DEFS="${OLLAMA_CUSTOM_CPU_DEFS} -DCMAKE_POSITION_INDEPENDENT_CODE=on ${CMAKE_DEFS}"
        BUILD_DIR="${LLAMACPP_DIR}/build/linux/cpu"
        echo "Building custom CPU"
        build
        install
        link_server_lib
    else
        # Darwin Rosetta x86 emulation does NOT support AVX, AVX2, AVX512
        # -DLLAMA_AVX -- 2011 Intel Sandy Bridge & AMD Bulldozer
        # -DLLAMA_F16C -- 2012 Intel Ivy Bridge & AMD 2011 Bulldozer (No significant improvement over just AVX)
        # -DLLAMA_AVX2 -- 2013 Intel Haswell & 2015 AMD Excavator / 2017 AMD Zen
        # -DLLAMA_FMA (FMA3) -- 2013 Intel Haswell & 2012 AMD Piledriver
        # Note: the following seem to yield slower results than AVX2 - ymmv
        # -DLLAMA_AVX512 -- 2017 Intel Skylake and High End DeskTop (HEDT)
        # -DLLAMA_AVX512_VBMI -- 2018 Intel Cannon Lake
        # -DLLAMA_AVX512_VNNI -- 2021 Intel Alder Lake

        COMMON_CPU_DEFS="-DCMAKE_POSITION_INDEPENDENT_CODE=on -DLLAMA_NATIVE=off"
        #
        # CPU first for the default library, set up as lowest common denominator for maximum compatibility (including Rosetta)
        #
        CMAKE_DEFS="${COMMON_CPU_DEFS} -DLLAMA_AVX=off -DLLAMA_AVX2=off -DLLAMA_AVX512=off -DLLAMA_FMA=off -DLLAMA_F16C=off ${CMAKE_DEFS}"
        BUILD_DIR="${LLAMACPP_DIR}/build/linux/cpu"
        echo "Building LCD CPU"
        build
        install
        link_server_lib

        #
        # ~2011 CPU Dynamic library with more capabilities turned on to optimize performance
        # Approximately 400% faster than LCD on same CPU
        #
        init_vars
        CMAKE_DEFS="${COMMON_CPU_DEFS} -DLLAMA_AVX=on -DLLAMA_AVX2=off -DLLAMA_AVX512=off -DLLAMA_FMA=off -DLLAMA_F16C=off ${CMAKE_DEFS}"
        BUILD_DIR="${LLAMACPP_DIR}/build/linux/cpu_avx"
        echo "Building AVX CPU"
        build
        install
        link_server_lib

        #
        # ~2013 CPU Dynamic library
        # Approximately 10% faster than AVX on same CPU
        #
        init_vars
        CMAKE_DEFS="${COMMON_CPU_DEFS} -DLLAMA_AVX=on -DLLAMA_AVX2=on -DLLAMA_AVX512=off -DLLAMA_FMA=on -DLLAMA_F16C=on ${CMAKE_DEFS}"
        BUILD_DIR="${LLAMACPP_DIR}/build/linux/cpu_avx2"
        echo "Building AVX2 CPU"
        build
        install
        link_server_lib
    fi
else
    echo "Skipping CPU generation step as requested"
fi

if [ -z "${CUDA_LIB_DIR}" ]; then
    # Try the default location in case it exists
    CUDA_LIB_DIR=/usr/local/cuda/lib64
fi

if [ -d "${CUDA_LIB_DIR}" ]; then
    echo "CUDA libraries detected - building dynamic CUDA library"
    init_vars
    CUDA_MAJOR=$(ls /usr/local/cuda/lib64/libcudart.so.* | head -1 | cut -f3 -d. || true)
    if [ -n "${CUDA_MAJOR}" ]; then
        CUDA_VARIANT=_v${CUDA_MAJOR}
    fi
    CMAKE_DEFS="-DLLAMA_CUBLAS=on ${COMMON_CMAKE_DEFS} ${CMAKE_DEFS}"
<<<<<<< HEAD
    BUILD_DIR="${LLAMACPP_DIR}/build/linux/cuda"
=======
    BUILD_DIR="${LLAMACPP_DIR}/build/linux/cuda${CUDA_VARIANT}"
    CUDA_LIB_DIR=/usr/local/cuda/lib64
>>>>>>> de2fbdec
    build
    install
    gcc -fPIC -g -shared -o ${BUILD_DIR}/lib/libext_server.so \
        -Wl,--whole-archive \
        ${BUILD_DIR}/lib/libext_server.a \
        ${BUILD_DIR}/lib/libcommon.a \
        ${BUILD_DIR}/lib/libllama.a \
        -Wl,--no-whole-archive \
        ${CUDA_LIB_DIR}/libcudart_static.a \
        ${CUDA_LIB_DIR}/libcublas_static.a \
        ${CUDA_LIB_DIR}/libcublasLt_static.a \
        ${CUDA_LIB_DIR}/libcudadevrt.a \
        ${CUDA_LIB_DIR}/libculibos.a \
        -lrt -lpthread -ldl -lstdc++ -lm
fi

if [ -z "${ROCM_PATH}" ]; then
    # Try the default location in case it exists
    ROCM_PATH=/opt/rocm
fi

if [ -z "${CLBlast_DIR}" ]; then
    # Try the default location in case it exists
    if [ -d /usr/lib/cmake/CLBlast ]; then
        export CLBlast_DIR=/usr/lib/cmake/CLBlast
    fi
fi

if [ -d "${ROCM_PATH}" ]; then
    echo "ROCm libraries detected - building dynamic ROCm library"
    if [ -f ${ROCM_PATH}/lib/librocm_smi64.so.? ]; then
        ROCM_VARIANT=_v$(ls ${ROCM_PATH}/lib/librocm_smi64.so.? | cut -f3 -d. || true)
    fi
    init_vars
    CMAKE_DEFS="${COMMON_CMAKE_DEFS} ${CMAKE_DEFS} -DLLAMA_HIPBLAS=on -DCMAKE_C_COMPILER=$ROCM_PATH/llvm/bin/clang -DCMAKE_CXX_COMPILER=$ROCM_PATH/llvm/bin/clang++ -DAMDGPU_TARGETS=$(amdGPUs) -DGPU_TARGETS=$(amdGPUs)"
    BUILD_DIR="${LLAMACPP_DIR}/build/linux/rocm${ROCM_VARIANT}"
    build
    install
    gcc -fPIC -g -shared -o ${BUILD_DIR}/lib/libext_server.so \
        -Wl,--whole-archive \
        ${BUILD_DIR}/lib/libext_server.a \
        ${BUILD_DIR}/lib/libcommon.a \
        ${BUILD_DIR}/lib/libllama.a \
        -Wl,--no-whole-archive \
        -lrt -lpthread -ldl -lstdc++ -lm \
        -L/opt/rocm/lib -L/opt/amdgpu/lib/x86_64-linux-gnu/ \
        -Wl,-rpath,/opt/rocm/lib,-rpath,/opt/amdgpu/lib/x86_64-linux-gnu/ \
        -lhipblas -lrocblas -lamdhip64 -lrocsolver -lamd_comgr -lhsa-runtime64 -lrocsparse -ldrm -ldrm_amdgpu
fi

cleanup<|MERGE_RESOLUTION|>--- conflicted
+++ resolved
@@ -127,12 +127,7 @@
         CUDA_VARIANT=_v${CUDA_MAJOR}
     fi
     CMAKE_DEFS="-DLLAMA_CUBLAS=on ${COMMON_CMAKE_DEFS} ${CMAKE_DEFS}"
-<<<<<<< HEAD
-    BUILD_DIR="${LLAMACPP_DIR}/build/linux/cuda"
-=======
     BUILD_DIR="${LLAMACPP_DIR}/build/linux/cuda${CUDA_VARIANT}"
-    CUDA_LIB_DIR=/usr/local/cuda/lib64
->>>>>>> de2fbdec
     build
     install
     gcc -fPIC -g -shared -o ${BUILD_DIR}/lib/libext_server.so \
