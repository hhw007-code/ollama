package llm

import (
	"bufio"
	"bytes"
	"context"
	"encoding/json"
	"errors"
	"fmt"
	"io"
	"log"
	"log/slog"
	"math/rand"
	"net"
	"net/http"
	"os"
	"os/exec"
	"path/filepath"
	"runtime"
	"strconv"
	"strings"
	"time"

	"golang.org/x/sync/semaphore"

	"github.com/ollama/ollama/api"
	"github.com/ollama/ollama/envconfig"
	"github.com/ollama/ollama/format"
	"github.com/ollama/ollama/gpu"
)

type LlamaServer interface {
	Ping(ctx context.Context) error
	WaitUntilRunning(ctx context.Context) error
	Completion(ctx context.Context, req CompletionRequest, fn func(CompletionResponse)) error
	Embedding(ctx context.Context, prompt string) ([]float64, error)
	Tokenize(ctx context.Context, content string) ([]int, error)
	Detokenize(ctx context.Context, tokens []int) (string, error)
	Close() error
	EstimatedVRAM() uint64 // Total VRAM across all GPUs
	EstimatedTotal() uint64
	EstimatedVRAMByGPU(gpuID string) uint64
}

// llmServer is an instance of the llama.cpp server
type llmServer struct {
	port    int
	cmd     *exec.Cmd
	done    chan error // Channel to signal when the process exits
	status  *StatusWriter
	options api.Options

<<<<<<< HEAD
	// TODO - this should be broken down by GPU
	estimatedVRAM  uint64 // Estimated usage of VRAM by the loaded model
	estimatedTotal uint64 // Total size of model
	totalLayers    uint64
	gpuCount       int
	loadDuration   time.Duration // Record how long it took the model to load
	loadProgress   float32
	grammarEnabled bool
=======
	estimate    MemoryEstimate
	totalLayers uint64
	// gpuCount     int
	gpus         gpu.GpuInfoList // Recorded just before the model loaded, free space will be incorrect
	loadDuration time.Duration   // Record how long it took the model to load
	loadProgress float32
>>>>>>> 532db583

	sem *semaphore.Weighted
}

func LoadModel(model string) (*GGML, error) {
	if _, err := os.Stat(model); err != nil {
		return nil, err
	}

	f, err := os.Open(model)
	if err != nil {
		return nil, err
	}
	defer f.Close()

	ggml, _, err := DecodeGGML(f)
	return ggml, err
}

// NewLlamaServer will run a server for the given GPUs
// The gpu list must be a single family.
func NewLlamaServer(gpus gpu.GpuInfoList, model string, ggml *GGML, adapters, projectors []string, opts api.Options) (LlamaServer, error) {
	var err error
	var cpuRunner string
	var estimate MemoryEstimate
	var systemMemory uint64

	// If the user wants zero GPU layers, reset the gpu list to be CPU/system ram info
	if opts.NumGPU == 0 {
		gpus = gpu.GetCPUInfo()
	}
	if len(gpus) == 1 && gpus[0].Library == "cpu" {
		cpuRunner = serverForCpu()
		estimate = EstimateGPULayers(gpus, ggml, projectors, opts)
	} else {
		if gpus[0].Library == "metal" {
			memInfo, err := gpu.GetCPUMem()
			if err != nil {
				slog.Error("failed to lookup system memory", "error", err)
			} else {
				systemMemory = memInfo.TotalMemory
				slog.Debug("system memory", "total", format.HumanBytes2(systemMemory))
			}
		}
		estimate = EstimateGPULayers(gpus, ggml, projectors, opts)

		switch {
		case gpus[0].Library == "metal" && estimate.VRAMSize > systemMemory:
			// disable partial offloading when model is greater than total system memory as this
			// can lead to locking up the system
			opts.NumGPU = 0
		case gpus[0].Library != "metal" && estimate.Layers == 0:
			// Don't bother loading into the GPU if no layers can fit
			cpuRunner = serverForCpu()
			gpus = gpu.GetCPUInfo()
		case opts.NumGPU < 0 && estimate.Layers > 0 && gpus[0].Library != "cpu":
			opts.NumGPU = estimate.Layers
		}
	}

	// Loop through potential servers
	finalErr := errors.New("no suitable llama servers found")

	if len(adapters) > 1 {
		return nil, errors.New("ollama supports only one lora adapter, but multiple were provided")
	}

	availableServers := availableServers()
	var servers []string
	if cpuRunner != "" {
		servers = []string{cpuRunner}
	} else {
		servers = serversForGpu(gpus[0]) // All GPUs in the list are matching Library and Variant
	}
	demandLib := envconfig.LLMLibrary
	if demandLib != "" {
		serverPath := availableServers[demandLib]
		if serverPath == "" {
			slog.Info(fmt.Sprintf("Invalid OLLAMA_LLM_LIBRARY %s - not found", demandLib))
		} else {
			slog.Info("user override", "OLLAMA_LLM_LIBRARY", demandLib, "path", serverPath)
			servers = []string{demandLib}
			if strings.HasPrefix(demandLib, "cpu") {
				// Omit the GPU flag to silence the warning
				opts.NumGPU = -1
			}
		}
	}

	if len(servers) == 0 {
		return nil, fmt.Errorf("no servers found for %v", gpus)
	}

	params := []string{
		"--model", model,
		"--ctx-size", fmt.Sprintf("%d", opts.NumCtx),
		"--batch-size", fmt.Sprintf("%d", opts.NumBatch),
		"--embedding",
	}

	params = append(params, "--log-disable")

	if opts.NumGPU >= 0 {
		params = append(params, "--n-gpu-layers", fmt.Sprintf("%d", opts.NumGPU))
	}

	if envconfig.Debug {
		params = append(params, "--verbose")
	}

	if opts.MainGPU > 0 {
		params = append(params, "--main-gpu", fmt.Sprintf("%d", opts.MainGPU))
	}

	if len(adapters) > 0 {
		// TODO: applying multiple adapters is not supported by the llama.cpp server yet
		params = append(params, "--lora", adapters[0])
	}

	if len(projectors) > 0 {
		// TODO: applying multiple projectors is not supported by the llama.cpp server yet
		params = append(params, "--mmproj", projectors[0])
	}

	if opts.NumThread > 0 {
		params = append(params, "--threads", fmt.Sprintf("%d", opts.NumThread))
	}

	if !opts.F16KV {
		params = append(params, "--memory-f32")
	}

	flashAttnEnabled := envconfig.FlashAttention

	for _, g := range gpus {
		// only cuda (compute capability 7+) and metal support flash attention
		if g.Library != "metal" && (g.Library != "cuda" || g.DriverMajor < 7) {
			flashAttnEnabled = false
		}

		// mmap has issues with partial offloading on metal
		if g.Library == "metal" &&
			uint64(opts.NumGPU) > 0 &&
			uint64(opts.NumGPU) < ggml.KV().BlockCount()+1 {
			opts.UseMMap = false
		}
	}

	if flashAttnEnabled {
		params = append(params, "--flash-attn")
	}

	if !opts.UseMMap {
		params = append(params, "--no-mmap")
	}

	if opts.UseMLock {
		params = append(params, "--mlock")
	}

	if opts.UseNUMA {
		params = append(params, "--numa")
	}

	numParallel := envconfig.NumParallel

	// TODO (jmorganca): multimodal models don't support parallel yet
	// see https://github.com/ollama/ollama/issues/4165
	if len(projectors) > 0 {
		numParallel = 1
		slog.Warn("multimodal models don't support parallel requests yet")
	}

	params = append(params, "--parallel", fmt.Sprintf("%d", numParallel))

	if estimate.TensorSplit != "" {
		params = append(params, "--tensor-split", estimate.TensorSplit)
	}

	if estimate.TensorSplit != "" {
		params = append(params, "--tensor-split", estimate.TensorSplit)
	}

	for i := range len(servers) {
		dir := availableServers[servers[i]]
		if dir == "" {
			// Shouldn't happen
			finalErr = fmt.Errorf("[%d] server %s not listed in available servers %v", i, servers[i], availableServers)
			slog.Error("server list inconsistent", "error", finalErr)
			continue
		}

		if strings.HasPrefix(servers[i], "cpu") {
			gpus = gpu.GetCPUInfo()
		}

		// Find an availableServers  port, retry on each iteration in case the failure was a port conflict race
		port := 0
		if a, err := net.ResolveTCPAddr("tcp", "localhost:0"); err == nil {
			var l *net.TCPListener
			if l, err = net.ListenTCP("tcp", a); err == nil {
				port = l.Addr().(*net.TCPAddr).Port
				l.Close()
			}
		}
		if port == 0 {
			slog.Debug("ResolveTCPAddr failed ", "error", err)
			port = rand.Intn(65535-49152) + 49152 // get a random port in the ephemeral range
		}
		finalParams := append(params, "--port", strconv.Itoa(port))

		pathEnv := "LD_LIBRARY_PATH"
		if runtime.GOOS == "windows" {
			pathEnv = "PATH"
		}
		// prepend the server directory to LD_LIBRARY_PATH/PATH
		libraryPaths := []string{dir}

		if libraryPath, ok := os.LookupEnv(pathEnv); ok {
			// Append our runner directory to the path
			// This will favor system libraries over our bundled library dependencies
			libraryPaths = append(libraryPaths, filepath.SplitList(libraryPath)...)
		}

		// Note: we always put the dependency path first
		// since this was the exact version we verified for AMD GPUs
		// and we favor what the user had in their path
		if gpus[0].DependencyPath != "" {
			// TODO refine for multi-gpu support
			libraryPaths = append([]string{gpus[0].DependencyPath}, libraryPaths...)
		}

		server := filepath.Join(dir, "ollama_llama_server")
		if runtime.GOOS == "windows" {
			server += ".exe"
		}

		// Detect tmp cleaners wiping out the file
		_, err := os.Stat(server)
		if errors.Is(err, os.ErrNotExist) {
			slog.Warn("llama server disappeared, reinitializing payloads", "path", server, "error", err)
			err = Init()
			if err != nil {
				slog.Warn("failed to reinitialize payloads", "error", err)
				return nil, err
			}
		}

		s := &llmServer{
<<<<<<< HEAD
			port:           port,
			cmd:            exec.Command(server, finalParams...),
			status:         NewStatusWriter(os.Stderr),
			options:        opts,
			estimatedVRAM:  estimatedVRAM,
			estimatedTotal: estimatedTotal,
			sem:            semaphore.NewWeighted(int64(numParallel)),
			totalLayers:    ggml.KV().BlockCount() + 1,
			gpuCount:       gpuCount,
			done:           make(chan error, 1),
			grammarEnabled: os.Getenv("OLLAMA_GRAMMAR") == "true",
=======
			port:        port,
			cmd:         exec.Command(server, finalParams...),
			status:      NewStatusWriter(os.Stderr),
			options:     opts,
			estimate:    estimate,
			sem:         semaphore.NewWeighted(int64(numParallel)),
			totalLayers: ggml.KV().BlockCount() + 1,
			gpus:        gpus,
			done:        make(chan error, 1),
>>>>>>> 532db583
		}

		s.cmd.Env = os.Environ()
		s.cmd.Stdout = os.Stdout
		s.cmd.Stderr = s.status

		visibleDevicesEnv, visibleDevicesEnvVal := gpus.GetVisibleDevicesEnv()
		pathEnvVal := strings.Join(libraryPaths, string(filepath.ListSeparator))

		// Update or add the path and visible devices variable with our adjusted version
		pathNeeded := true
		devicesNeeded := visibleDevicesEnv != ""
		for i := range s.cmd.Env {
			cmp := strings.SplitN(s.cmd.Env[i], "=", 2)
			if strings.EqualFold(cmp[0], pathEnv) {
				s.cmd.Env[i] = pathEnv + "=" + pathEnvVal
				pathNeeded = false
			} else if devicesNeeded && strings.EqualFold(cmp[0], visibleDevicesEnv) {
				s.cmd.Env[i] = visibleDevicesEnv + "=" + visibleDevicesEnvVal
				devicesNeeded = false
			}
		}
		if pathNeeded {
			s.cmd.Env = append(s.cmd.Env, pathEnv+"="+pathEnvVal)
		}
		if devicesNeeded {
			s.cmd.Env = append(s.cmd.Env, visibleDevicesEnv+"="+visibleDevicesEnvVal)
		}

		slog.Info("starting llama server", "cmd", s.cmd.String())
		if envconfig.Debug {
			filteredEnv := []string{}
			for _, ev := range s.cmd.Env {
				if strings.HasPrefix(ev, "CUDA_") ||
					strings.HasPrefix(ev, "ROCM_") ||
					strings.HasPrefix(ev, "HIP_") ||
					strings.HasPrefix(ev, "HSA_") ||
					strings.HasPrefix(ev, "GGML_") ||
					strings.HasPrefix(ev, "PATH=") ||
					strings.HasPrefix(ev, "LD_LIBRARY_PATH=") {
					filteredEnv = append(filteredEnv, ev)
				}
			}
			// Log at debug as the environment is inherited and might contain sensitive information
			slog.Debug("subprocess", "environment", filteredEnv)
		}

		if err = s.cmd.Start(); err != nil {
			// Detect permission denied and augment them essage about noexec
			if errors.Is(err, os.ErrPermission) {
				finalErr = fmt.Errorf("unable to start server %w.  %s may have noexec set.  Set OLLAMA_TMPDIR for server to a writable executable directory", err, dir)
				continue
			}
			msg := ""
			if s.status != nil && s.status.LastErrMsg != "" {
				msg = s.status.LastErrMsg
			}
			err = fmt.Errorf("error starting the external llama server: %v %s", err, msg)
			finalErr = err
			continue
		}

		// reap subprocess when it exits
		go func() {
			s.done <- s.cmd.Wait()
		}()

		return s, nil
	}

	slog.Error("unable to load any llama server", "error", finalErr)
	return nil, finalErr
}

func projectorMemoryRequirements(filename string) uint64 {
	file, err := os.Open(filename)
	if err != nil {
		return 0
	}
	defer file.Close()

	ggml, _, err := DecodeGGML(file)
	if err != nil {
		return 0
	}

	var mem uint64
	for _, layer := range ggml.Tensors().Layers() {
		mem += layer.size()
	}

	return mem
}

type ServerStatus int

const ( // iota is reset to 0
	ServerStatusReady ServerStatus = iota
	ServerStatusNoSlotsAvailable
	ServerStatusLoadingModel
	ServerStatusNotResponding
	ServerStatusError
)

func (s ServerStatus) ToString() string {
	switch s {
	case ServerStatusReady:
		return "llm server ready"
	case ServerStatusNoSlotsAvailable:
		return "llm busy - no slots available"
	case ServerStatusLoadingModel:
		return "llm server loading model"
	case ServerStatusNotResponding:
		return "llm server not responding"
	default:
		return "llm server error"
	}
}

type ServerStatusResp struct {
	Status          string  `json:"status"`
	SlotsIdle       int     `json:"slots_idle"`
	SlotsProcessing int     `json:"slots_processing"`
	Error           string  `json:"error"`
	Progress        float32 `json:"progress"`
}

func (s *llmServer) getServerStatus(ctx context.Context) (ServerStatus, error) {
	// Fail fast if its exited
	if s.cmd.ProcessState != nil {
		msg := ""
		if s.status != nil && s.status.LastErrMsg != "" {
			msg = s.status.LastErrMsg
		}
		if s.cmd.ProcessState.ExitCode() == -1 {
			// Most likely a signal killed it, log some more details to try to help troubleshoot
			slog.Warn("llama runner process no longer running", "sys", s.cmd.ProcessState.Sys(), "string", s.cmd.ProcessState.String())
		}
		return ServerStatusError, fmt.Errorf("llama runner process no longer running: %d %s", s.cmd.ProcessState.ExitCode(), msg)
	}

	req, err := http.NewRequestWithContext(ctx, http.MethodGet, fmt.Sprintf("http://127.0.0.1:%d/health", s.port), nil)
	if err != nil {
		return ServerStatusError, fmt.Errorf("error creating GET request: %v", err)
	}
	req.Header.Set("Content-Type", "application/json")

	resp, err := http.DefaultClient.Do(req)
	if err != nil {
		if errors.Is(err, context.DeadlineExceeded) {
			return ServerStatusNotResponding, errors.New("server not responding")
		}
		return ServerStatusError, fmt.Errorf("health resp: %w", err)
	}
	defer resp.Body.Close()

	body, err := io.ReadAll(resp.Body)
	if err != nil {
		return ServerStatusError, fmt.Errorf("read health request: %w", err)
	}

	var status ServerStatusResp
	if err := json.Unmarshal(body, &status); err != nil {
		return ServerStatusError, fmt.Errorf("health unmarshal encode response: %w", err)
	}

	switch status.Status {
	case "ok":
		return ServerStatusReady, nil
	case "no slot available":
		return ServerStatusNoSlotsAvailable, nil
	case "loading model":
		s.loadProgress = status.Progress
		return ServerStatusLoadingModel, nil
	default:
		return ServerStatusError, fmt.Errorf("server error: %+v", status)
	}
}

// getServerStatusRetry will retry if ServerStatusNoSlotsAvailable is received
func (s *llmServer) getServerStatusRetry(ctx context.Context) (ServerStatus, error) {
	var retries int
	for {
		status, err := s.getServerStatus(ctx)
		if err != nil {
			return status, err
		}

		if status == ServerStatusNoSlotsAvailable {
			if retries >= 10 {
				return status, fmt.Errorf("no slots available after %d retries", retries)
			}

			time.Sleep(5 * time.Millisecond)
			retries++
			continue
		}

		return status, nil
	}
}

func (s *llmServer) Ping(ctx context.Context) error {
	_, err := s.getServerStatus(ctx)
	if err != nil {
		slog.Debug("server unhealthy", "error", err)
		return err
	}
	return nil
}

func (s *llmServer) WaitUntilRunning(ctx context.Context) error {
	start := time.Now()
	stallDuration := 5 * time.Minute            // If no progress happens
	finalLoadDuration := 5 * time.Minute        // After we hit 100%, give the runner more time to come online
	stallTimer := time.Now().Add(stallDuration) // give up if we stall

	slog.Info("waiting for llama runner to start responding")
	var lastStatus ServerStatus = -1
	fullyLoaded := false

	for {
		select {
		case <-ctx.Done():
			slog.Warn("client connection closed before server finished loading, aborting load")
			return fmt.Errorf("timed out waiting for llama runner to start: %w", ctx.Err())
		case err := <-s.done:
			msg := ""
			if s.status != nil && s.status.LastErrMsg != "" {
				msg = s.status.LastErrMsg
			}
			return fmt.Errorf("llama runner process has terminated: %v %s", err, msg)
		default:
		}
		if time.Now().After(stallTimer) {
			// timeout
			msg := ""
			if s.status != nil && s.status.LastErrMsg != "" {
				msg = s.status.LastErrMsg
			}
			return fmt.Errorf("timed out waiting for llama runner to start - progress %0.2f - %s", s.loadProgress, msg)
		}
		if s.cmd.ProcessState != nil {
			msg := ""
			if s.status != nil && s.status.LastErrMsg != "" {
				msg = s.status.LastErrMsg
			}
			return fmt.Errorf("llama runner process no longer running: %d %s", s.cmd.ProcessState.ExitCode(), msg)
		}
		ctx, cancel := context.WithTimeout(ctx, 200*time.Millisecond)
		defer cancel()
		priorProgress := s.loadProgress
		status, _ := s.getServerStatus(ctx)
		if lastStatus != status && status != ServerStatusReady {
			// Only log on status changes
			slog.Info("waiting for server to become available", "status", status.ToString())
		}
		switch status {
		case ServerStatusReady:
			s.loadDuration = time.Since(start)
			slog.Info(fmt.Sprintf("llama runner started in %0.2f seconds", s.loadDuration.Seconds()))
			return nil
		default:
			lastStatus = status
			// Reset the timer as long as we're making forward progress on the load
			if priorProgress != s.loadProgress {
				slog.Debug(fmt.Sprintf("model load progress %0.2f", s.loadProgress))
				stallTimer = time.Now().Add(stallDuration)
			} else if !fullyLoaded && int(s.loadProgress*100.0) >= 100 {
				slog.Debug("model load completed, waiting for server to become available", "status", status.ToString())
				stallTimer = time.Now().Add(finalLoadDuration)
				fullyLoaded = true
			}
			time.Sleep(time.Millisecond * 250)
			continue
		}
	}
}

const jsonGrammar = `
root   ::= object
value  ::= object | array | string | number | ("true" | "false" | "null") ws

object ::=
  "{" ws (
            string ":" ws value
    ("," ws string ":" ws value)*
  )? "}" ws

array  ::=
  "[" ws (
            value
    ("," ws value)*
  )? "]" ws

string ::=
  "\"" (
    [^"\\\x7F\x00-\x1F] |
    "\\" (["\\/bfnrt] | "u" [0-9a-fA-F] [0-9a-fA-F] [0-9a-fA-F] [0-9a-fA-F]) # escapes
  )* "\"" ws

number ::= ("-"? ([0-9] | [1-9] [0-9]*)) ("." [0-9]+)? ([eE] [-+]? [0-9]+)? ws

# Optional space: by convention, applied in this grammar after literal chars when allowed
ws ::= ([ \t\n] ws)?
`

const maxBufferSize = 512 * format.KiloByte

type ImageData struct {
	Data []byte `json:"data"`
	ID   int    `json:"id"`
}

type completion struct {
	Content      string `json:"content"`
	Model        string `json:"model"`
	Prompt       string `json:"prompt"`
	Stop         bool   `json:"stop"`
	StoppedLimit bool   `json:"stopped_limit"`

	Timings struct {
		PredictedN  int     `json:"predicted_n"`
		PredictedMS float64 `json:"predicted_ms"`
		PromptN     int     `json:"prompt_n"`
		PromptMS    float64 `json:"prompt_ms"`
	}
}

type CompletionRequest struct {
	Prompt  string
	Format  string
	Grammar string
	Images  []ImageData
	Options api.Options
}

type CompletionResponse struct {
	Content            string
	DoneReason         string
	Done               bool
	PromptEvalCount    int
	PromptEvalDuration time.Duration
	EvalCount          int
	EvalDuration       time.Duration
}

func (s *llmServer) Completion(ctx context.Context, req CompletionRequest, fn func(CompletionResponse)) error {
	if err := s.sem.Acquire(ctx, 1); err != nil {
		slog.Error("Failed to acquire semaphore", "error", err)
		return err
	}
	defer s.sem.Release(1)

	// only allow maximum 10 "context shifts" to avoid infinite generation
	if req.Options.NumPredict < 0 || req.Options.NumPredict > 10*s.options.NumCtx {
		req.Options.NumPredict = 10 * s.options.NumCtx
		slog.Debug("setting token limit to 10x num_ctx", "num_ctx", s.options.NumCtx, "num_predict", req.Options.NumPredict)
	}

	request := map[string]any{
		"prompt":            req.Prompt,
		"stream":            true,
		"n_predict":         req.Options.NumPredict,
		"n_keep":            req.Options.NumKeep,
		"main_gpu":          req.Options.MainGPU,
		"temperature":       req.Options.Temperature,
		"top_k":             req.Options.TopK,
		"top_p":             req.Options.TopP,
		"tfs_z":             req.Options.TFSZ,
		"typical_p":         req.Options.TypicalP,
		"repeat_last_n":     req.Options.RepeatLastN,
		"repeat_penalty":    req.Options.RepeatPenalty,
		"presence_penalty":  req.Options.PresencePenalty,
		"frequency_penalty": req.Options.FrequencyPenalty,
		"mirostat":          req.Options.Mirostat,
		"mirostat_tau":      req.Options.MirostatTau,
		"mirostat_eta":      req.Options.MirostatEta,
		"penalize_nl":       req.Options.PenalizeNewline,
		"seed":              req.Options.Seed,
		"stop":              req.Options.Stop,
		"image_data":        req.Images,
		"cache_prompt":      true,
	}

	// Make sure the server is ready
	status, err := s.getServerStatusRetry(ctx)
	if err != nil {
		return err
	} else if status != ServerStatusReady {
		return fmt.Errorf("unexpected server status: %s", status.ToString())
	}

	if req.Format == "json" {
		request["grammar"] = jsonGrammar
		if !strings.Contains(strings.ToLower(req.Prompt), "json") {
			slog.Warn("Prompt does not specify that the LLM should response in JSON, but JSON format is expected. For best results specify that JSON is expected in the system prompt.")
		}
	}

	if req.Grammar != "" {
		if req.Format == "json" {
			return fmt.Errorf("grammar and format cannot be used together")
		}

		if !s.grammarEnabled {
			return fmt.Errorf("grammar is specified, but OLLAMA_GRAMMAR is not enabled")
		}

		err := ValidateGrammar(req.Grammar)

		if err != nil {
			return fmt.Errorf("invalid grammar: %v", err)
		}

		request["grammar"] = req.Grammar
	}

	// Handling JSON marshaling with special characters unescaped.
	buffer := &bytes.Buffer{}
	enc := json.NewEncoder(buffer)
	enc.SetEscapeHTML(false)

	if err := enc.Encode(request); err != nil {
		return fmt.Errorf("failed to marshal data: %v", err)
	}

	endpoint := fmt.Sprintf("http://127.0.0.1:%d/completion", s.port)
	serverReq, err := http.NewRequestWithContext(ctx, http.MethodPost, endpoint, buffer)
	if err != nil {
		return fmt.Errorf("error creating POST request: %v", err)
	}
	serverReq.Header.Set("Content-Type", "application/json")

	res, err := http.DefaultClient.Do(serverReq)
	if err != nil {
		return fmt.Errorf("POST predict: %v", err)
	}
	defer res.Body.Close()

	if res.StatusCode >= 400 {
		bodyBytes, err := io.ReadAll(res.Body)
		if err != nil {
			return fmt.Errorf("failed reading llm error response: %w", err)
		}
		log.Printf("llm predict error: %s", bodyBytes)
		return fmt.Errorf("%s", bodyBytes)
	}

	scanner := bufio.NewScanner(res.Body)
	buf := make([]byte, 0, maxBufferSize)
	scanner.Buffer(buf, maxBufferSize)

	// keep track of the last token generated, this is used to abort if the model starts looping
	var lastToken string
	var tokenRepeat int

	for scanner.Scan() {
		select {
		case <-ctx.Done():
			// This handles the request cancellation
			return ctx.Err()
		default:
			line := scanner.Bytes()
			if len(line) == 0 {
				continue
			}

			evt, ok := bytes.CutPrefix(line, []byte("data: "))
			if !ok {
				return fmt.Errorf("error parsing llm response stream: %s", line)
			}

			var c completion
			if err := json.Unmarshal(evt, &c); err != nil {
				return fmt.Errorf("error unmarshalling llm prediction response: %v", err)
			}

			switch {
			case strings.TrimSpace(c.Content) == lastToken:
				tokenRepeat++
			default:
				lastToken = strings.TrimSpace(c.Content)
				tokenRepeat = 0
			}

			// 30 picked as an arbitrary max token repeat limit, modify as needed
			if tokenRepeat > 30 {
				slog.Debug("prediction aborted, token repeat limit reached")
				return ctx.Err()
			}

			if c.Content != "" {
				fn(CompletionResponse{
					Content: c.Content,
				})
			}

			if c.Stop {
				doneReason := "stop"
				if c.StoppedLimit {
					doneReason = "length"
				}

				fn(CompletionResponse{
					Done:               true,
					DoneReason:         doneReason,
					PromptEvalCount:    c.Timings.PromptN,
					PromptEvalDuration: parseDurationMs(c.Timings.PromptMS),
					EvalCount:          c.Timings.PredictedN,
					EvalDuration:       parseDurationMs(c.Timings.PredictedMS),
				})
				return nil
			}
		}
	}

	if err := scanner.Err(); err != nil {
		if strings.Contains(err.Error(), "unexpected EOF") {
			s.Close()
			msg := ""
			if s.status != nil && s.status.LastErrMsg != "" {
				msg = s.status.LastErrMsg
			}
			return fmt.Errorf("an unknown error was encountered while running the model %s", msg)
		}

		return fmt.Errorf("error reading llm response: %v", err)
	}

	return nil
}

type EmbeddingRequest struct {
	Content string `json:"content"`
}

type EmbeddingResponse struct {
	Embedding []float64 `json:"embedding"`
}

func (s *llmServer) Embedding(ctx context.Context, prompt string) ([]float64, error) {
	if err := s.sem.Acquire(ctx, 1); err != nil {
		slog.Error("Failed to acquire semaphore", "error", err)
		return nil, err
	}
	defer s.sem.Release(1)

	// Make sure the server is ready
	status, err := s.getServerStatusRetry(ctx)
	if err != nil {
		return nil, err
	} else if status != ServerStatusReady {
		return nil, fmt.Errorf("unexpected server status: %s", status.ToString())
	}

	data, err := json.Marshal(TokenizeRequest{Content: prompt})
	if err != nil {
		return nil, fmt.Errorf("error marshaling embed data: %w", err)
	}

	req, err := http.NewRequestWithContext(ctx, http.MethodPost, fmt.Sprintf("http://127.0.0.1:%d/embedding", s.port), bytes.NewBuffer(data))
	if err != nil {
		return nil, fmt.Errorf("error creating embed request: %w", err)
	}
	req.Header.Set("Content-Type", "application/json")

	resp, err := http.DefaultClient.Do(req)
	if err != nil {
		return nil, fmt.Errorf("do embedding request: %w", err)
	}
	defer resp.Body.Close()

	body, err := io.ReadAll(resp.Body)
	if err != nil {
		return nil, fmt.Errorf("error reading embed response: %w", err)
	}

	if resp.StatusCode >= 400 {
		log.Printf("llm encode error: %s", body)
		return nil, fmt.Errorf("%s", body)
	}

	var embedding EmbeddingResponse
	if err := json.Unmarshal(body, &embedding); err != nil {
		return nil, fmt.Errorf("unmarshal tokenize response: %w", err)
	}

	return embedding.Embedding, nil
}

type TokenizeRequest struct {
	Content string `json:"content"`
}

type TokenizeResponse struct {
	Tokens []int `json:"tokens"`
}

func (s *llmServer) Tokenize(ctx context.Context, content string) ([]int, error) {
	// Make sure the server is ready
	status, err := s.getServerStatus(ctx)
	if err != nil {
		return nil, err
	} else if status != ServerStatusReady && status != ServerStatusNoSlotsAvailable {
		return nil, fmt.Errorf("unexpected server status: %s", status.ToString())
	}

	data, err := json.Marshal(TokenizeRequest{Content: content})
	if err != nil {
		return nil, fmt.Errorf("marshaling encode data: %w", err)
	}

	req, err := http.NewRequestWithContext(ctx, http.MethodPost, fmt.Sprintf("http://127.0.0.1:%d/tokenize", s.port), bytes.NewBuffer(data))
	if err != nil {
		return nil, fmt.Errorf("encode request: %w", err)
	}
	req.Header.Set("Content-Type", "application/json")

	resp, err := http.DefaultClient.Do(req)
	if err != nil {
		return nil, fmt.Errorf("do encode request: %w", err)
	}
	defer resp.Body.Close()

	body, err := io.ReadAll(resp.Body)
	if err != nil {
		return nil, fmt.Errorf("read encode request: %w", err)
	}

	if resp.StatusCode >= 400 {
		log.Printf("llm encode error: %s", body)
		return nil, fmt.Errorf("%s", body)
	}

	var encoded TokenizeResponse
	if err := json.Unmarshal(body, &encoded); err != nil {
		return nil, fmt.Errorf("unmarshal encode response: %w", err)
	}

	return encoded.Tokens, nil
}

type DetokenizeRequest struct {
	Tokens []int `json:"tokens"`
}

type DetokenizeResponse struct {
	Content string `json:"content"`
}

func (s *llmServer) Detokenize(ctx context.Context, tokens []int) (string, error) {
	// Make sure the server is ready
	status, err := s.getServerStatus(ctx)
	if err != nil {
		return "", err
	} else if status != ServerStatusReady && status != ServerStatusNoSlotsAvailable {
		return "", fmt.Errorf("unexpected server status: %s", status.ToString())
	}

	data, err := json.Marshal(DetokenizeRequest{Tokens: tokens})
	if err != nil {
		return "", fmt.Errorf("marshaling decode data: %w", err)
	}

	req, err := http.NewRequestWithContext(ctx, http.MethodPost, fmt.Sprintf("http://127.0.0.1:%d/detokenize", s.port), bytes.NewBuffer(data))
	if err != nil {
		return "", fmt.Errorf("decode request: %w", err)
	}
	req.Header.Set("Content-Type", "application/json")

	resp, err := http.DefaultClient.Do(req)
	if err != nil {
		return "", fmt.Errorf("do decode request: %w", err)
	}
	defer resp.Body.Close()

	body, err := io.ReadAll(resp.Body)
	if err != nil {
		return "", fmt.Errorf("read decode request: %w", err)
	}

	if resp.StatusCode >= 400 {
		log.Printf("llm decode error: %s", body)
		return "", fmt.Errorf("%s", body)
	}

	var decoded DetokenizeResponse
	if err := json.Unmarshal(body, &decoded); err != nil {
		return "", fmt.Errorf("unmarshal encode response: %w", err)
	}

	return decoded.Content, nil
}

func (s *llmServer) Close() error {
	if s.cmd != nil {
		slog.Debug("stopping llama server")
		if err := s.cmd.Process.Kill(); err != nil {
			return err
		}
		// if ProcessState is already populated, Wait already completed, no need to wait again
		if s.cmd.ProcessState == nil {
			slog.Debug("waiting for llama server to exit")
			<-s.done
		}

		slog.Debug("llama server stopped")
	}

	return nil
}

func (s *llmServer) EstimatedVRAM() uint64 {
	return s.estimate.VRAMSize
}

func (s *llmServer) EstimatedTotal() uint64 {
	return s.estimate.TotalSize
}

func (s *llmServer) EstimatedVRAMByGPU(gpuID string) uint64 {
	for i, gpu := range s.gpus {
		if gpu.ID == gpuID {
			return s.estimate.GPUSizes[i]
		}
	}
	return 0
}

func parseDurationMs(ms float64) time.Duration {
	dur, err := time.ParseDuration(fmt.Sprintf("%fms", ms))
	if err != nil {
		panic(err)
	}

	return dur
}<|MERGE_RESOLUTION|>--- conflicted
+++ resolved
@@ -50,23 +50,13 @@
 	status  *StatusWriter
 	options api.Options
 
-<<<<<<< HEAD
-	// TODO - this should be broken down by GPU
-	estimatedVRAM  uint64 // Estimated usage of VRAM by the loaded model
-	estimatedTotal uint64 // Total size of model
-	totalLayers    uint64
-	gpuCount       int
-	loadDuration   time.Duration // Record how long it took the model to load
-	loadProgress   float32
-	grammarEnabled bool
-=======
 	estimate    MemoryEstimate
 	totalLayers uint64
 	// gpuCount     int
 	gpus         gpu.GpuInfoList // Recorded just before the model loaded, free space will be incorrect
 	loadDuration time.Duration   // Record how long it took the model to load
 	loadProgress float32
->>>>>>> 532db583
+	grammarEnabled bool
 
 	sem *semaphore.Weighted
 }
@@ -316,19 +306,6 @@
 		}
 
 		s := &llmServer{
-<<<<<<< HEAD
-			port:           port,
-			cmd:            exec.Command(server, finalParams...),
-			status:         NewStatusWriter(os.Stderr),
-			options:        opts,
-			estimatedVRAM:  estimatedVRAM,
-			estimatedTotal: estimatedTotal,
-			sem:            semaphore.NewWeighted(int64(numParallel)),
-			totalLayers:    ggml.KV().BlockCount() + 1,
-			gpuCount:       gpuCount,
-			done:           make(chan error, 1),
-			grammarEnabled: os.Getenv("OLLAMA_GRAMMAR") == "true",
-=======
 			port:        port,
 			cmd:         exec.Command(server, finalParams...),
 			status:      NewStatusWriter(os.Stderr),
@@ -338,7 +315,7 @@
 			totalLayers: ggml.KV().BlockCount() + 1,
 			gpus:        gpus,
 			done:        make(chan error, 1),
->>>>>>> 532db583
+			grammarEnabled: os.Getenv("OLLAMA_GRAMMAR") == "true",
 		}
 
 		s.cmd.Env = os.Environ()
