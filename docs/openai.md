--- conflicted
+++ resolved
@@ -99,7 +99,6 @@
         ]
     }'
 
-<<<<<<< HEAD
 curl http://localhost:11434/v1/chat/completions \
   -H "Content-Type: application/json" \
   -d '{
@@ -123,8 +122,6 @@
     ],
     "max_tokens": 300
   }'
-=======
->>>>>>> dddb58a3
 ```
 
 ## Endpoints
