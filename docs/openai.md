--- conflicted
+++ resolved
@@ -28,16 +28,14 @@
     model='llama3',
 )
 
-<<<<<<< HEAD
+list_completion = client.models.list()
+
+model = client.models.retrieve("llama3")
+
 embeddings = client.embeddings.create(
     model="all-minilm",
     input=["why is the sky blue?", "why is the grass green?"]
 )
-=======
-list_completion = client.models.list()
-
-model = client.models.retrieve("llama3")
->>>>>>> ed52833b
 ```
 
 ### OpenAI JavaScript library
@@ -57,17 +55,14 @@
   model: 'llama3',
 })
 
-<<<<<<< HEAD
+const listCompletion = await openai.models.list()
+
+const model = await openai.models.retrieve("llama3");
+
 const embedding = await openai.embeddings.create({
   model: "all-minilm",
   input: ["why is the sky blue?", "why is the grass green?"],
 });
-
-=======
-const listCompletion = await openai.models.list()
-
-const model = await openai.models.retrieve("llama3");
->>>>>>> ed52833b
 ```
 
 ### `curl`
@@ -89,18 +84,16 @@
         ]
     }'
 
-<<<<<<< HEAD
+curl http://localhost:11434/v1/models
+
+curl https://api.openai.com/v1/models/llama3
+
 curl http://localhost:11434/v1/embeddings \
     -H "Content-Type: application/json" \
     -d '{
         "model": "all-minilm",
         "input": ["why is the sky blue?", "why is the grass green?"]
     }'
-=======
-curl http://localhost:11434/v1/models
-
-curl https://api.openai.com/v1/models/llama3
->>>>>>> ed52833b
 ```
 
 ## Endpoints
@@ -138,7 +131,20 @@
 - [ ] `user`
 - [ ] `n`
 
-<<<<<<< HEAD
+### `/v1/models`
+
+#### Notes
+
+- `created` corresponds to when the model was last modified
+- `owned_by` corresponds to the ollama username, defaulting to `"library"`
+
+### `/v1/models/{model}`
+
+#### Notes
+
+- `created` corresponds to when the model was last modified
+- `owned_by` corresponds to the ollama username, defaulting to `"library"`
+
 ### `/v1/embeddings`
 
 #### Supported request fields
@@ -152,21 +158,6 @@
 - [ ] `encoding format`
 - [ ] `dimensions`
 - [ ] `user`
-=======
-### `/v1/models`
-
-#### Notes
-
-- `created` corresponds to when the model was last modified
-- `owned_by` corresponds to the ollama username, defaulting to `"library"`
-
-### `/v1/models/{model}`
-
-#### Notes
-
-- `created` corresponds to when the model was last modified
-- `owned_by` corresponds to the ollama username, defaulting to `"library"`
->>>>>>> ed52833b
 
 ## Models
 
