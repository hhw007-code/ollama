<div align="center">
 <img alt="ollama" height="200px" src="https://github.com/ollama/ollama/assets/3325447/0d0b44e2-8f4a-4e99-9b52-a5c1c741c8f7">
</div>

# Ollama

[![Discord](https://dcbadge.vercel.app/api/server/ollama?style=flat&compact=true)](https://discord.gg/ollama)

Get up and running with large language models.

### macOS

[Download](https://ollama.com/download/Ollama-darwin.zip)

### Windows

[Download](https://ollama.com/download/OllamaSetup.exe)

### Linux

```
curl -fsSL https://ollama.com/install.sh | sh
```

[Manual install instructions](https://github.com/ollama/ollama/blob/main/docs/linux.md)

### Docker

The official [Ollama Docker image](https://hub.docker.com/r/ollama/ollama) `ollama/ollama` is available on Docker Hub.

### Libraries

- [ollama-python](https://github.com/ollama/ollama-python)
- [ollama-js](https://github.com/ollama/ollama-js)

## Quickstart

To run and chat with [Llama 3.2](https://ollama.com/library/llama3.2):

```
ollama run llama3.2
```

## Model library

Ollama supports a list of models available on [ollama.com/library](https://ollama.com/library 'ollama model library')

Here are some example models that can be downloaded:

| Model              | Parameters | Size  | Download                       |
| ------------------ | ---------- | ----- | ------------------------------ |
| Llama 3.2          | 3B         | 2.0GB | `ollama run llama3.2`          |
| Llama 3.2          | 1B         | 1.3GB | `ollama run llama3.2:1b`       |
| Llama 3.1          | 8B         | 4.7GB | `ollama run llama3.1`          |
| Llama 3.1          | 70B        | 40GB  | `ollama run llama3.1:70b`      |
| Llama 3.1          | 405B       | 231GB | `ollama run llama3.1:405b`     |
| Phi 3 Mini         | 3.8B       | 2.3GB | `ollama run phi3`              |
| Phi 3 Medium       | 14B        | 7.9GB | `ollama run phi3:medium`       |
| Gemma 2            | 2B         | 1.6GB | `ollama run gemma2:2b`         |
| Gemma 2            | 9B         | 5.5GB | `ollama run gemma2`            |
| Gemma 2            | 27B        | 16GB  | `ollama run gemma2:27b`        |
| Mistral            | 7B         | 4.1GB | `ollama run mistral`           |
| Moondream 2        | 1.4B       | 829MB | `ollama run moondream`         |
| Neural Chat        | 7B         | 4.1GB | `ollama run neural-chat`       |
| Starling           | 7B         | 4.1GB | `ollama run starling-lm`       |
| Code Llama         | 7B         | 3.8GB | `ollama run codellama`         |
| Llama 2 Uncensored | 7B         | 3.8GB | `ollama run llama2-uncensored` |
| LLaVA              | 7B         | 4.5GB | `ollama run llava`             |
| Solar              | 10.7B      | 6.1GB | `ollama run solar`             |

> [!NOTE]
> You should have at least 8 GB of RAM available to run the 7B models, 16 GB to run the 13B models, and 32 GB to run the 33B models.

## Customize a model

### Import from GGUF

Ollama supports importing GGUF models in the Modelfile:

1. Create a file named `Modelfile`, with a `FROM` instruction with the local filepath to the model you want to import.

   ```
   FROM ./vicuna-33b.Q4_0.gguf
   ```

2. Create the model in Ollama

   ```
   ollama create example -f Modelfile
   ```

3. Run the model

   ```
   ollama run example
   ```

### Import from PyTorch or Safetensors

See the [guide](docs/import.md) on importing models for more information.

### Customize a prompt

Models from the Ollama library can be customized with a prompt. For example, to customize the `llama3.2` model:

```
ollama pull llama3.2
```

Create a `Modelfile`:

```
FROM llama3.2

# set the temperature to 1 [higher is more creative, lower is more coherent]
PARAMETER temperature 1

# set the system message
SYSTEM """
You are Mario from Super Mario Bros. Answer as Mario, the assistant, only.
"""
```

Next, create and run the model:

```
ollama create mario -f ./Modelfile
ollama run mario
>>> hi
Hello! It's your friend Mario.
```

For more examples, see the [examples](examples) directory. For more information on working with a Modelfile, see the [Modelfile](docs/modelfile.md) documentation.

## CLI Reference

### Create a model

`ollama create` is used to create a model from a Modelfile.

```
ollama create mymodel -f ./Modelfile
```

### Pull a model

```
ollama pull llama3.2
```

> This command can also be used to update a local model. Only the diff will be pulled.

### Remove a model

```
ollama rm llama3.2
```

### Copy a model

```
ollama cp llama3.2 my-model
```

### Multiline input

For multiline input, you can wrap text with `"""`:

```
>>> """Hello,
... world!
... """
I'm a basic program that prints the famous "Hello, world!" message to the console.
```

### Multimodal models

```
ollama run llava "What's in this image? /Users/jmorgan/Desktop/smile.png"
The image features a yellow smiley face, which is likely the central focus of the picture.
```

### Pass the prompt as an argument

```
$ ollama run llama3.2 "Summarize this file: $(cat README.md)"
 Ollama is a lightweight, extensible framework for building and running language models on the local machine. It provides a simple API for creating, running, and managing models, as well as a library of pre-built models that can be easily used in a variety of applications.
```

### Show model information

```
ollama show llama3.2
```

### List models on your computer

```
ollama list
```

### List which models are currently loaded

```
ollama ps
```

### Stop a model which is currently running

```
ollama stop llama3.2
```

### Start Ollama

`ollama serve` is used when you want to start ollama without running the desktop application.

## Building

See the [developer guide](https://github.com/ollama/ollama/blob/main/docs/development.md)

### Running local builds

Next, start the server:

```
./ollama serve
```

Finally, in a separate shell, run a model:

```
./ollama run llama3.2
```

## REST API

Ollama has a REST API for running and managing models.

### Generate a response

```
curl http://localhost:11434/api/generate -d '{
  "model": "llama3.2",
  "prompt":"Why is the sky blue?"
}'
```

### Chat with a model

```
curl http://localhost:11434/api/chat -d '{
  "model": "llama3.2",
  "messages": [
    { "role": "user", "content": "why is the sky blue?" }
  ]
}'
```

See the [API documentation](./docs/api.md) for all endpoints.

## Community Integrations

### Web & Desktop

- [Open WebUI](https://github.com/open-webui/open-webui)
- [Enchanted (macOS native)](https://github.com/AugustDev/enchanted)
- [Hollama](https://github.com/fmaclen/hollama)
- [Lollms-Webui](https://github.com/ParisNeo/lollms-webui)
- [LibreChat](https://github.com/danny-avila/LibreChat)
- [Bionic GPT](https://github.com/bionic-gpt/bionic-gpt)
- [HTML UI](https://github.com/rtcfirefly/ollama-ui)
- [Saddle](https://github.com/jikkuatwork/saddle)
- [Chatbot UI](https://github.com/ivanfioravanti/chatbot-ollama)
- [Chatbot UI v2](https://github.com/mckaywrigley/chatbot-ui)
- [Typescript UI](https://github.com/ollama-interface/Ollama-Gui?tab=readme-ov-file)
- [Minimalistic React UI for Ollama Models](https://github.com/richawo/minimal-llm-ui)
- [Ollamac](https://github.com/kevinhermawan/Ollamac)
- [big-AGI](https://github.com/enricoros/big-AGI/blob/main/docs/config-local-ollama.md)
- [Cheshire Cat assistant framework](https://github.com/cheshire-cat-ai/core)
- [Amica](https://github.com/semperai/amica)
- [chatd](https://github.com/BruceMacD/chatd)
- [Ollama-SwiftUI](https://github.com/kghandour/Ollama-SwiftUI)
- [Dify.AI](https://github.com/langgenius/dify)
- [MindMac](https://mindmac.app)
- [NextJS Web Interface for Ollama](https://github.com/jakobhoeg/nextjs-ollama-llm-ui)
- [Msty](https://msty.app)
- [Chatbox](https://github.com/Bin-Huang/Chatbox)
- [WinForm Ollama Copilot](https://github.com/tgraupmann/WinForm_Ollama_Copilot)
- [NextChat](https://github.com/ChatGPTNextWeb/ChatGPT-Next-Web) with [Get Started Doc](https://docs.nextchat.dev/models/ollama)
- [Alpaca WebUI](https://github.com/mmo80/alpaca-webui)
- [OllamaGUI](https://github.com/enoch1118/ollamaGUI)
- [OpenAOE](https://github.com/InternLM/OpenAOE)
- [Odin Runes](https://github.com/leonid20000/OdinRunes)
- [LLM-X](https://github.com/mrdjohnson/llm-x) (Progressive Web App)
- [AnythingLLM (Docker + MacOs/Windows/Linux native app)](https://github.com/Mintplex-Labs/anything-llm)
- [Ollama Basic Chat: Uses HyperDiv Reactive UI](https://github.com/rapidarchitect/ollama_basic_chat)
- [Ollama-chats RPG](https://github.com/drazdra/ollama-chats)
- [QA-Pilot](https://github.com/reid41/QA-Pilot) (Chat with Code Repository)
- [ChatOllama](https://github.com/sugarforever/chat-ollama) (Open Source Chatbot based on Ollama with Knowledge Bases)
- [CRAG Ollama Chat](https://github.com/Nagi-ovo/CRAG-Ollama-Chat) (Simple Web Search with Corrective RAG)
- [RAGFlow](https://github.com/infiniflow/ragflow) (Open-source Retrieval-Augmented Generation engine based on deep document understanding)
- [StreamDeploy](https://github.com/StreamDeploy-DevRel/streamdeploy-llm-app-scaffold) (LLM Application Scaffold)
- [chat](https://github.com/swuecho/chat) (chat web app for teams)
- [Lobe Chat](https://github.com/lobehub/lobe-chat) with [Integrating Doc](https://lobehub.com/docs/self-hosting/examples/ollama)
- [Ollama RAG Chatbot](https://github.com/datvodinh/rag-chatbot.git) (Local Chat with multiple PDFs using Ollama and RAG)
- [BrainSoup](https://www.nurgo-software.com/products/brainsoup) (Flexible native client with RAG & multi-agent automation)
- [macai](https://github.com/Renset/macai) (macOS client for Ollama, ChatGPT, and other compatible API back-ends)
- [Olpaka](https://github.com/Otacon/olpaka) (User-friendly Flutter Web App for Ollama)
- [OllamaSpring](https://github.com/CrazyNeil/OllamaSpring) (Ollama Client for macOS)
- [LLocal.in](https://github.com/kartikm7/llocal) (Easy to use Electron Desktop Client for Ollama)
- [AiLama](https://github.com/zeyoyt/ailama) (A Discord User App that allows you to interact with Ollama anywhere in discord )
- [Ollama with Google Mesop](https://github.com/rapidarchitect/ollama_mesop/) (Mesop Chat Client implementation with Ollama)
- [Painting Droid](https://github.com/mateuszmigas/painting-droid) (Painting app with AI integrations)
- [Kerlig AI](https://www.kerlig.com/) (AI writing assistant for macOS)
- [AI Studio](https://github.com/MindWorkAI/AI-Studio)
- [Sidellama](https://github.com/gyopak/sidellama) (browser-based LLM client)
- [LLMStack](https://github.com/trypromptly/LLMStack) (No-code multi-agent framework to build LLM agents and workflows)
- [BoltAI for Mac](https://boltai.com) (AI Chat Client for Mac)
- [Harbor](https://github.com/av/harbor) (Containerized LLM Toolkit with Ollama as default backend)
- [Go-CREW](https://www.jonathanhecl.com/go-crew/) (Powerful Offline RAG in Golang)
- [PartCAD](https://github.com/openvmp/partcad/) (CAD model generation with OpenSCAD and CadQuery)
- [Ollama4j Web UI](https://github.com/ollama4j/ollama4j-web-ui) - Java-based Web UI for Ollama built with Vaadin, Spring Boot and Ollama4j
- [PyOllaMx](https://github.com/kspviswa/pyOllaMx) - macOS application capable of chatting with both Ollama and Apple MLX models.
- [Claude Dev](https://github.com/saoudrizwan/claude-dev) - VSCode extension for multi-file/whole-repo coding
- [Cherry Studio](https://github.com/kangfenmao/cherry-studio) (Desktop client with Ollama support)
- [ConfiChat](https://github.com/1runeberg/confichat) (Lightweight, standalone, multi-platform, and privacy focused LLM chat interface with optional encryption)
- [Archyve](https://github.com/nickthecook/archyve) (RAG-enabling document library)
- [crewAI with Mesop](https://github.com/rapidarchitect/ollama-crew-mesop) (Mesop Web Interface to run crewAI with Ollama)
- [LLMChat](https://github.com/trendy-design/llmchat) (Privacy focused, 100% local, intuitive all-in-one chat interface)
- [ARGO](https://github.com/xark-argo/argo) (Locally download and run Ollama and Huggingface models with RAG on Mac/Windows/Linux)
- [G1](https://github.com/bklieger-groq/g1) (Prototype of using prompting strategies to improve the LLM's reasoning through o1-like reasoning chains.)
- [Ollama App](https://github.com/JHubi1/ollama-app) (Modern and easy-to-use multi-platform client for Ollama)
<<<<<<< HEAD
- [Perfect Memory AI](https://www.perfectmemory.ai/) (Productivity AI assists personalized by what you have seen on your screen, heard and said in the meetings)
=======
- [Hexabot](https://github.com/hexastack/hexabot) (A conversational AI builder)
- [Reddit Rate]((https://github.com/rapidarchitect/reddit_analyzer)) (Search and Rate Reddit topics with a weighted summation)
>>>>>>> 9d71bcc3

### Terminal

- [oterm](https://github.com/ggozad/oterm)
- [Ellama Emacs client](https://github.com/s-kostyaev/ellama)
- [Emacs client](https://github.com/zweifisch/ollama)
- [gen.nvim](https://github.com/David-Kunz/gen.nvim)
- [ollama.nvim](https://github.com/nomnivore/ollama.nvim)
- [ollero.nvim](https://github.com/marco-souza/ollero.nvim)
- [ollama-chat.nvim](https://github.com/gerazov/ollama-chat.nvim)
- [ogpt.nvim](https://github.com/huynle/ogpt.nvim)
- [gptel Emacs client](https://github.com/karthink/gptel)
- [Oatmeal](https://github.com/dustinblackman/oatmeal)
- [cmdh](https://github.com/pgibler/cmdh)
- [ooo](https://github.com/npahlfer/ooo)
- [shell-pilot](https://github.com/reid41/shell-pilot)
- [tenere](https://github.com/pythops/tenere)
- [llm-ollama](https://github.com/taketwo/llm-ollama) for [Datasette's LLM CLI](https://llm.datasette.io/en/stable/).
- [typechat-cli](https://github.com/anaisbetts/typechat-cli)
- [ShellOracle](https://github.com/djcopley/ShellOracle)
- [tlm](https://github.com/yusufcanb/tlm)
- [podman-ollama](https://github.com/ericcurtin/podman-ollama)
- [gollama](https://github.com/sammcj/gollama)
- [Ollama eBook Summary](https://github.com/cognitivetech/ollama-ebook-summary/)
- [Ollama Mixture of Experts (MOE) in 50 lines of code](https://github.com/rapidarchitect/ollama_moe)
- [vim-intelligence-bridge](https://github.com/pepo-ec/vim-intelligence-bridge) Simple interaction of "Ollama" with the Vim editor

### Apple Vision Pro
- [Enchanted](https://github.com/AugustDev/enchanted)

### Database

- [MindsDB](https://github.com/mindsdb/mindsdb/blob/staging/mindsdb/integrations/handlers/ollama_handler/README.md) (Connects Ollama models with nearly 200 data platforms and apps)
- [chromem-go](https://github.com/philippgille/chromem-go/blob/v0.5.0/embed_ollama.go) with [example](https://github.com/philippgille/chromem-go/tree/v0.5.0/examples/rag-wikipedia-ollama)

### Package managers

- [Pacman](https://archlinux.org/packages/extra/x86_64/ollama/)
- [Gentoo](https://github.com/gentoo/guru/tree/master/app-misc/ollama)
- [Helm Chart](https://artifacthub.io/packages/helm/ollama-helm/ollama)
- [Guix channel](https://codeberg.org/tusharhero/ollama-guix)
- [Nix package](https://search.nixos.org/packages?channel=24.05&show=ollama&from=0&size=50&sort=relevance&type=packages&query=ollama)
- [Flox](https://flox.dev/blog/ollama-part-one)

### Libraries

- [LangChain](https://python.langchain.com/docs/integrations/llms/ollama) and [LangChain.js](https://js.langchain.com/docs/integrations/chat/ollama/) with [example](https://js.langchain.com/docs/tutorials/local_rag/)
- [Firebase Genkit](https://firebase.google.com/docs/genkit/plugins/ollama)
- [crewAI](https://github.com/crewAIInc/crewAI)
- [LangChainGo](https://github.com/tmc/langchaingo/) with [example](https://github.com/tmc/langchaingo/tree/main/examples/ollama-completion-example)
- [LangChain4j](https://github.com/langchain4j/langchain4j) with [example](https://github.com/langchain4j/langchain4j-examples/tree/main/ollama-examples/src/main/java)
- [LangChainRust](https://github.com/Abraxas-365/langchain-rust) with [example](https://github.com/Abraxas-365/langchain-rust/blob/main/examples/llm_ollama.rs)
- [LlamaIndex](https://docs.llamaindex.ai/en/stable/examples/llm/ollama/) and [LlamaIndexTS](https://ts.llamaindex.ai/modules/llms/available_llms/ollama)
- [LiteLLM](https://github.com/BerriAI/litellm)
- [OllamaFarm for Go](https://github.com/presbrey/ollamafarm)
- [OllamaSharp for .NET](https://github.com/awaescher/OllamaSharp)
- [Ollama for Ruby](https://github.com/gbaptista/ollama-ai)
- [Ollama-rs for Rust](https://github.com/pepperoni21/ollama-rs)
- [Ollama-hpp for C++](https://github.com/jmont-dev/ollama-hpp)
- [Ollama4j for Java](https://github.com/ollama4j/ollama4j)
- [ModelFusion Typescript Library](https://modelfusion.dev/integration/model-provider/ollama)
- [OllamaKit for Swift](https://github.com/kevinhermawan/OllamaKit)
- [Ollama for Dart](https://github.com/breitburg/dart-ollama)
- [Ollama for Laravel](https://github.com/cloudstudio/ollama-laravel)
- [LangChainDart](https://github.com/davidmigloz/langchain_dart)
- [Semantic Kernel - Python](https://github.com/microsoft/semantic-kernel/tree/main/python/semantic_kernel/connectors/ai/ollama)
- [Haystack](https://github.com/deepset-ai/haystack-integrations/blob/main/integrations/ollama.md)
- [Elixir LangChain](https://github.com/brainlid/langchain)
- [Ollama for R - rollama](https://github.com/JBGruber/rollama)
- [Ollama for R - ollama-r](https://github.com/hauselin/ollama-r)
- [Ollama-ex for Elixir](https://github.com/lebrunel/ollama-ex)
- [Ollama Connector for SAP ABAP](https://github.com/b-tocs/abap_btocs_ollama)
- [Testcontainers](https://testcontainers.com/modules/ollama/)
- [Portkey](https://portkey.ai/docs/welcome/integration-guides/ollama)
- [PromptingTools.jl](https://github.com/svilupp/PromptingTools.jl) with an [example](https://svilupp.github.io/PromptingTools.jl/dev/examples/working_with_ollama)
- [LlamaScript](https://github.com/Project-Llama/llamascript)
- [Gollm](https://docs.gollm.co/examples/ollama-example)
- [Ollamaclient for Golang](https://github.com/xyproto/ollamaclient)
- [High-level function abstraction in Go](https://gitlab.com/tozd/go/fun)
- [Ollama PHP](https://github.com/ArdaGnsrn/ollama-php)
- [Agents-Flex for Java](https://github.com/agents-flex/agents-flex) with [example](https://github.com/agents-flex/agents-flex/tree/main/agents-flex-llm/agents-flex-llm-ollama/src/test/java/com/agentsflex/llm/ollama)
- [Ollama for Swift](https://github.com/mattt/ollama-swift)

### Mobile

- [Enchanted](https://github.com/AugustDev/enchanted)
- [Maid](https://github.com/Mobile-Artificial-Intelligence/maid)
- [Ollama App](https://github.com/JHubi1/ollama-app) (Modern and easy-to-use multi-platform client for Ollama)
- [ConfiChat](https://github.com/1runeberg/confichat) (Lightweight, standalone, multi-platform, and privacy focused LLM chat interface with optional encryption)

### Extensions & Plugins

- [Raycast extension](https://github.com/MassimilianoPasquini97/raycast_ollama)
- [Discollama](https://github.com/mxyng/discollama) (Discord bot inside the Ollama discord channel)
- [Continue](https://github.com/continuedev/continue)
- [Obsidian Ollama plugin](https://github.com/hinterdupfinger/obsidian-ollama)
- [Logseq Ollama plugin](https://github.com/omagdy7/ollama-logseq)
- [NotesOllama](https://github.com/andersrex/notesollama) (Apple Notes Ollama plugin)
- [Dagger Chatbot](https://github.com/samalba/dagger-chatbot)
- [Discord AI Bot](https://github.com/mekb-turtle/discord-ai-bot)
- [Ollama Telegram Bot](https://github.com/ruecat/ollama-telegram)
- [Hass Ollama Conversation](https://github.com/ej52/hass-ollama-conversation)
- [Rivet plugin](https://github.com/abrenneke/rivet-plugin-ollama)
- [Obsidian BMO Chatbot plugin](https://github.com/longy2k/obsidian-bmo-chatbot)
- [Cliobot](https://github.com/herval/cliobot) (Telegram bot with Ollama support)
- [Copilot for Obsidian plugin](https://github.com/logancyang/obsidian-copilot)
- [Obsidian Local GPT plugin](https://github.com/pfrankov/obsidian-local-gpt)
- [Open Interpreter](https://docs.openinterpreter.com/language-model-setup/local-models/ollama)
- [Llama Coder](https://github.com/ex3ndr/llama-coder) (Copilot alternative using Ollama)
- [Ollama Copilot](https://github.com/bernardo-bruning/ollama-copilot) (Proxy that allows you to use ollama as a copilot like Github copilot)
- [twinny](https://github.com/rjmacarthy/twinny) (Copilot and Copilot chat alternative using Ollama)
- [Wingman-AI](https://github.com/RussellCanfield/wingman-ai) (Copilot code and chat alternative using Ollama and Hugging Face)
- [Page Assist](https://github.com/n4ze3m/page-assist) (Chrome Extension)
- [Plasmoid Ollama Control](https://github.com/imoize/plasmoid-ollamacontrol) (KDE Plasma extension that allows you to quickly manage/control Ollama model)
- [AI Telegram Bot](https://github.com/tusharhero/aitelegrambot) (Telegram bot using Ollama in backend)
- [AI ST Completion](https://github.com/yaroslavyaroslav/OpenAI-sublime-text) (Sublime Text 4 AI assistant plugin with Ollama support)
- [Discord-Ollama Chat Bot](https://github.com/kevinthedang/discord-ollama) (Generalized TypeScript Discord Bot w/ Tuning Documentation)
- [Discord AI chat/moderation bot](https://github.com/rapmd73/Companion) Chat/moderation bot written in python. Uses Ollama to create personalities.
- [Headless Ollama](https://github.com/nischalj10/headless-ollama) (Scripts to automatically install ollama client & models on any OS for apps that depends on ollama server)
- [vnc-lm](https://github.com/jk011ru/vnc-lm) (A containerized Discord bot with support for attachments and web links)
- [LSP-AI](https://github.com/SilasMarvin/lsp-ai) (Open-source language server for AI-powered functionality)
- [QodeAssist](https://github.com/Palm1r/QodeAssist) (AI-powered coding assistant plugin for Qt Creator)
- [Obsidian Quiz Generator plugin](https://github.com/ECuiDev/obsidian-quiz-generator)
- [TextCraft](https://github.com/suncloudsmoon/TextCraft) (Copilot in Word alternative using Ollama)

### Supported backends

- [llama.cpp](https://github.com/ggerganov/llama.cpp) project founded by Georgi Gerganov.
<|MERGE_RESOLUTION|>--- conflicted
+++ resolved
@@ -331,12 +331,9 @@
 - [ARGO](https://github.com/xark-argo/argo) (Locally download and run Ollama and Huggingface models with RAG on Mac/Windows/Linux)
 - [G1](https://github.com/bklieger-groq/g1) (Prototype of using prompting strategies to improve the LLM's reasoning through o1-like reasoning chains.)
 - [Ollama App](https://github.com/JHubi1/ollama-app) (Modern and easy-to-use multi-platform client for Ollama)
-<<<<<<< HEAD
 - [Perfect Memory AI](https://www.perfectmemory.ai/) (Productivity AI assists personalized by what you have seen on your screen, heard and said in the meetings)
-=======
 - [Hexabot](https://github.com/hexastack/hexabot) (A conversational AI builder)
 - [Reddit Rate]((https://github.com/rapidarchitect/reddit_analyzer)) (Search and Rate Reddit topics with a weighted summation)
->>>>>>> 9d71bcc3
 
 ### Terminal
 
