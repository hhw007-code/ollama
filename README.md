<div align="center">
 <img alt="ollama" height="200px" src="https://github.com/ollama/ollama/assets/3325447/0d0b44e2-8f4a-4e99-9b52-a5c1c741c8f7">
</div>

# Ollama

[![Discord](https://dcbadge.vercel.app/api/server/ollama?style=flat&compact=true)](https://discord.gg/ollama)

Get up and running with large language models.

### macOS

[Download](https://ollama.com/download/Ollama-darwin.zip)

### Windows

[Download](https://ollama.com/download/OllamaSetup.exe)

### Linux

```
curl -fsSL https://ollama.com/install.sh | sh
```

[Manual install instructions](https://github.com/ollama/ollama/blob/main/docs/linux.md)

### Docker

The official [Ollama Docker image](https://hub.docker.com/r/ollama/ollama) `ollama/ollama` is available on Docker Hub.

### Libraries

- [ollama-python](https://github.com/ollama/ollama-python)
- [ollama-js](https://github.com/ollama/ollama-js)

## Quickstart

To run and chat with [Llama 3.2](https://ollama.com/library/llama3.2):

```
ollama run llama3.2
```

## Model library

Ollama supports a list of models available on [ollama.com/library](https://ollama.com/library 'ollama model library')

Here are some example models that can be downloaded:

| Model              | Parameters | Size  | Download                         |
| ------------------ | ---------- | ----- | -------------------------------- |
| Llama 3.2          | 3B         | 2.0GB | `ollama run llama3.2`            |
| Llama 3.2          | 1B         | 1.3GB | `ollama run llama3.2:1b`         |
| Llama 3.2 Vision   | 11B        | 7.9GB | `ollama run llama3.2-vision`     |
| Llama 3.2 Vision   | 90B        | 55GB  | `ollama run llama3.2-vision:90b` |
| Llama 3.1          | 8B         | 4.7GB | `ollama run llama3.1`            |
| Llama 3.1          | 70B        | 40GB  | `ollama run llama3.1:70b`        |
| Llama 3.1          | 405B       | 231GB | `ollama run llama3.1:405b`       |
| Phi 3 Mini         | 3.8B       | 2.3GB | `ollama run phi3`                |
| Phi 3 Medium       | 14B        | 7.9GB | `ollama run phi3:medium`         |
| Gemma 2            | 2B         | 1.6GB | `ollama run gemma2:2b`           |
| Gemma 2            | 9B         | 5.5GB | `ollama run gemma2`              |
| Gemma 2            | 27B        | 16GB  | `ollama run gemma2:27b`          |
| Mistral            | 7B         | 4.1GB | `ollama run mistral`             |
| Moondream 2        | 1.4B       | 829MB | `ollama run moondream`           |
| Neural Chat        | 7B         | 4.1GB | `ollama run neural-chat`         |
| Starling           | 7B         | 4.1GB | `ollama run starling-lm`         |
| Code Llama         | 7B         | 3.8GB | `ollama run codellama`           |
| Llama 2 Uncensored | 7B         | 3.8GB | `ollama run llama2-uncensored`   |
| LLaVA              | 7B         | 4.5GB | `ollama run llava`               |
| Solar              | 10.7B      | 6.1GB | `ollama run solar`               |

> [!NOTE]
> You should have at least 8 GB of RAM available to run the 7B models, 16 GB to run the 13B models, and 32 GB to run the 33B models.

## Customize a model

### Import from GGUF

Ollama supports importing GGUF models in the Modelfile:

1. Create a file named `Modelfile`, with a `FROM` instruction with the local filepath to the model you want to import.

   ```
   FROM ./vicuna-33b.Q4_0.gguf
   ```

2. Create the model in Ollama

   ```
   ollama create example -f Modelfile
   ```

3. Run the model

   ```
   ollama run example
   ```

### Import from PyTorch or Safetensors

See the [guide](docs/import.md) on importing models for more information.

### Customize a prompt

Models from the Ollama library can be customized with a prompt. For example, to customize the `llama3.2` model:

```
ollama pull llama3.2
```

Create a `Modelfile`:

```
FROM llama3.2

# set the temperature to 1 [higher is more creative, lower is more coherent]
PARAMETER temperature 1

# set the system message
SYSTEM """
You are Mario from Super Mario Bros. Answer as Mario, the assistant, only.
"""
```

Next, create and run the model:

```
ollama create mario -f ./Modelfile
ollama run mario
>>> hi
Hello! It's your friend Mario.
```

For more examples, see the [examples](examples) directory. For more information on working with a Modelfile, see the [Modelfile](docs/modelfile.md) documentation.

## CLI Reference

### Create a model

`ollama create` is used to create a model from a Modelfile.

```
ollama create mymodel -f ./Modelfile
```

### Pull a model

```
ollama pull llama3.2
```

> This command can also be used to update a local model. Only the diff will be pulled.

### Remove a model

```
ollama rm llama3.2
```

### Copy a model

```
ollama cp llama3.2 my-model
```

### Multiline input

For multiline input, you can wrap text with `"""`:

```
>>> """Hello,
... world!
... """
I'm a basic program that prints the famous "Hello, world!" message to the console.
```

### Multimodal models

```
ollama run llava "What's in this image? /Users/jmorgan/Desktop/smile.png"
The image features a yellow smiley face, which is likely the central focus of the picture.
```

### Pass the prompt as an argument

```
$ ollama run llama3.2 "Summarize this file: $(cat README.md)"
 Ollama is a lightweight, extensible framework for building and running language models on the local machine. It provides a simple API for creating, running, and managing models, as well as a library of pre-built models that can be easily used in a variety of applications.
```

### Show model information

```
ollama show llama3.2
```

### List models on your computer

```
ollama list
```

### List which models are currently loaded

```
ollama ps
```

### Stop a model which is currently running

```
ollama stop llama3.2
```

### Start Ollama

`ollama serve` is used when you want to start ollama without running the desktop application.

## Building

See the [developer guide](https://github.com/ollama/ollama/blob/main/docs/development.md)

### Running local builds

Next, start the server:

```
./ollama serve
```

Finally, in a separate shell, run a model:

```
./ollama run llama3.2
```

## REST API

Ollama has a REST API for running and managing models.

### Generate a response

```
curl http://localhost:11434/api/generate -d '{
  "model": "llama3.2",
  "prompt":"Why is the sky blue?"
}'
```

### Chat with a model

```
curl http://localhost:11434/api/chat -d '{
  "model": "llama3.2",
  "messages": [
    { "role": "user", "content": "why is the sky blue?" }
  ]
}'
```

See the [API documentation](./docs/api.md) for all endpoints.

## Community Integrations

### Web & Desktop

- [Open WebUI](https://github.com/open-webui/open-webui)
- [Enchanted (macOS native)](https://github.com/AugustDev/enchanted)
- [Hollama](https://github.com/fmaclen/hollama)
- [Lollms-Webui](https://github.com/ParisNeo/lollms-webui)
- [LibreChat](https://github.com/danny-avila/LibreChat)
- [Bionic GPT](https://github.com/bionic-gpt/bionic-gpt)
- [HTML UI](https://github.com/rtcfirefly/ollama-ui)
- [Saddle](https://github.com/jikkuatwork/saddle)
- [Chatbot UI](https://github.com/ivanfioravanti/chatbot-ollama)
- [Chatbot UI v2](https://github.com/mckaywrigley/chatbot-ui)
- [Typescript UI](https://github.com/ollama-interface/Ollama-Gui?tab=readme-ov-file)
- [Minimalistic React UI for Ollama Models](https://github.com/richawo/minimal-llm-ui)
- [Ollamac](https://github.com/kevinhermawan/Ollamac)
- [big-AGI](https://github.com/enricoros/big-AGI/blob/main/docs/config-local-ollama.md)
- [Cheshire Cat assistant framework](https://github.com/cheshire-cat-ai/core)
- [Amica](https://github.com/semperai/amica)
- [chatd](https://github.com/BruceMacD/chatd)
- [Ollama-SwiftUI](https://github.com/kghandour/Ollama-SwiftUI)
- [Dify.AI](https://github.com/langgenius/dify)
- [MindMac](https://mindmac.app)
- [NextJS Web Interface for Ollama](https://github.com/jakobhoeg/nextjs-ollama-llm-ui)
- [Msty](https://msty.app)
- [Chatbox](https://github.com/Bin-Huang/Chatbox)
- [WinForm Ollama Copilot](https://github.com/tgraupmann/WinForm_Ollama_Copilot)
- [NextChat](https://github.com/ChatGPTNextWeb/ChatGPT-Next-Web) with [Get Started Doc](https://docs.nextchat.dev/models/ollama)
- [Alpaca WebUI](https://github.com/mmo80/alpaca-webui)
- [OllamaGUI](https://github.com/enoch1118/ollamaGUI)
- [OpenAOE](https://github.com/InternLM/OpenAOE)
- [Odin Runes](https://github.com/leonid20000/OdinRunes)
- [LLM-X](https://github.com/mrdjohnson/llm-x) (Progressive Web App)
- [AnythingLLM (Docker + MacOs/Windows/Linux native app)](https://github.com/Mintplex-Labs/anything-llm)
- [Ollama Basic Chat: Uses HyperDiv Reactive UI](https://github.com/rapidarchitect/ollama_basic_chat)
- [Ollama-chats RPG](https://github.com/drazdra/ollama-chats)
- [QA-Pilot](https://github.com/reid41/QA-Pilot) (Chat with Code Repository)
- [ChatOllama](https://github.com/sugarforever/chat-ollama) (Open Source Chatbot based on Ollama with Knowledge Bases)
- [CRAG Ollama Chat](https://github.com/Nagi-ovo/CRAG-Ollama-Chat) (Simple Web Search with Corrective RAG)
- [RAGFlow](https://github.com/infiniflow/ragflow) (Open-source Retrieval-Augmented Generation engine based on deep document understanding)
- [StreamDeploy](https://github.com/StreamDeploy-DevRel/streamdeploy-llm-app-scaffold) (LLM Application Scaffold)
- [chat](https://github.com/swuecho/chat) (chat web app for teams)
- [Lobe Chat](https://github.com/lobehub/lobe-chat) with [Integrating Doc](https://lobehub.com/docs/self-hosting/examples/ollama)
- [Ollama RAG Chatbot](https://github.com/datvodinh/rag-chatbot.git) (Local Chat with multiple PDFs using Ollama and RAG)
- [BrainSoup](https://www.nurgo-software.com/products/brainsoup) (Flexible native client with RAG & multi-agent automation)
- [macai](https://github.com/Renset/macai) (macOS client for Ollama, ChatGPT, and other compatible API back-ends)
- [Ollama Grid Search](https://github.com/dezoito/ollama-grid-search) (app to evaluate and compare models)
- [Olpaka](https://github.com/Otacon/olpaka) (User-friendly Flutter Web App for Ollama)
- [OllamaSpring](https://github.com/CrazyNeil/OllamaSpring) (Ollama Client for macOS)
- [LLocal.in](https://github.com/kartikm7/llocal) (Easy to use Electron Desktop Client for Ollama)
- [Shinkai Desktop](https://github.com/dcSpark/shinkai-apps) (Two click install Local AI using Ollama + Files + RAG)
- [AiLama](https://github.com/zeyoyt/ailama) (A Discord User App that allows you to interact with Ollama anywhere in discord )
- [Ollama with Google Mesop](https://github.com/rapidarchitect/ollama_mesop/) (Mesop Chat Client implementation with Ollama)
<<<<<<< HEAD
- [R2R](https://github.com/SciPhi-AI/R2R) (Open-source production-ready RAG engine)
=======
- [Ollama-Kis](https://github.com/elearningshow/ollama-kis) (A simple easy to use GUI with sample custom LLM for Drivers Education) 
- [OpenGPA](https://opengpa.org) (Open-source offline-first Enterprise Agentic Application) 
- [Painting Droid](https://github.com/mateuszmigas/painting-droid) (Painting app with AI integrations)
- [Kerlig AI](https://www.kerlig.com/) (AI writing assistant for macOS)
- [AI Studio](https://github.com/MindWorkAI/AI-Studio)
- [Sidellama](https://github.com/gyopak/sidellama) (browser-based LLM client)
- [LLMStack](https://github.com/trypromptly/LLMStack) (No-code multi-agent framework to build LLM agents and workflows)
- [BoltAI for Mac](https://boltai.com) (AI Chat Client for Mac)
- [Harbor](https://github.com/av/harbor) (Containerized LLM Toolkit with Ollama as default backend)
- [PyGPT](https://github.com/szczyglis-dev/py-gpt) (AI desktop assistant for Linux, Windows and Mac)
- [AutoGPT](https://github.com/Significant-Gravitas/AutoGPT/blob/master/docs/content/platform/ollama.md) (AutoGPT Ollama integration)
- [Go-CREW](https://www.jonathanhecl.com/go-crew/) (Powerful Offline RAG in Golang)
- [PartCAD](https://github.com/openvmp/partcad/) (CAD model generation with OpenSCAD and CadQuery)
- [Ollama4j Web UI](https://github.com/ollama4j/ollama4j-web-ui) - Java-based Web UI for Ollama built with Vaadin, Spring Boot and Ollama4j
- [PyOllaMx](https://github.com/kspviswa/pyOllaMx) - macOS application capable of chatting with both Ollama and Apple MLX models.
- [Claude Dev](https://github.com/saoudrizwan/claude-dev) - VSCode extension for multi-file/whole-repo coding
- [Cherry Studio](https://github.com/kangfenmao/cherry-studio) (Desktop client with Ollama support)
- [ConfiChat](https://github.com/1runeberg/confichat) (Lightweight, standalone, multi-platform, and privacy focused LLM chat interface with optional encryption)
- [Archyve](https://github.com/nickthecook/archyve) (RAG-enabling document library)
- [crewAI with Mesop](https://github.com/rapidarchitect/ollama-crew-mesop) (Mesop Web Interface to run crewAI with Ollama)
- [Tkinter-based client](https://github.com/chyok/ollama-gui) (Python tkinter-based Client for Ollama)
- [LLMChat](https://github.com/trendy-design/llmchat) (Privacy focused, 100% local, intuitive all-in-one chat interface)
- [ARGO](https://github.com/xark-argo/argo) (Locally download and run Ollama and Huggingface models with RAG on Mac/Windows/Linux)
- [G1](https://github.com/bklieger-groq/g1) (Prototype of using prompting strategies to improve the LLM's reasoning through o1-like reasoning chains.)
- [Promptery](https://github.com/promptery/promptery) (desktop client for Ollama.)
- [Ollama App](https://github.com/JHubi1/ollama-app) (Modern and easy-to-use multi-platform client for Ollama)
- [ollama-chat-app](https://github.com/anan1213095357/ollama-chat-app) (Flutter-based chat app)
- [Perfect Memory AI](https://www.perfectmemory.ai/) (Productivity AI assists personalized by what you have seen on your screen, heard and said in the meetings)
- [Hexabot](https://github.com/hexastack/hexabot) (A conversational AI builder)
- [Reddit Rate](https://github.com/rapidarchitect/reddit_analyzer) (Search and Rate Reddit topics with a weighted summation)
- [OpenTalkGpt](https://github.com/adarshM84/OpenTalkGpt)
- [VT](https://github.com/vinhnx/vt.ai) (A minimal multimodal AI chat app, with dynamic conversation routing. Supports local models via Ollama)
- [Nosia](https://github.com/nosia-ai/nosia) (Easy to install and use RAG platform based on Ollama)
- [Witsy](https://github.com/nbonamy/witsy) (An AI Desktop application avaiable for Mac/Windows/Linux) 
- [Abbey](https://github.com/US-Artificial-Intelligence/abbey) (A configurable AI interface server with notebooks, document storage, and YouTube support)
>>>>>>> fb2c9594

### Terminal

- [oterm](https://github.com/ggozad/oterm)
- [Ellama Emacs client](https://github.com/s-kostyaev/ellama)
- [Emacs client](https://github.com/zweifisch/ollama)
- [gen.nvim](https://github.com/David-Kunz/gen.nvim)
- [ollama.nvim](https://github.com/nomnivore/ollama.nvim)
- [ollero.nvim](https://github.com/marco-souza/ollero.nvim)
- [ollama-chat.nvim](https://github.com/gerazov/ollama-chat.nvim)
- [ogpt.nvim](https://github.com/huynle/ogpt.nvim)
- [gptel Emacs client](https://github.com/karthink/gptel)
- [Oatmeal](https://github.com/dustinblackman/oatmeal)
- [cmdh](https://github.com/pgibler/cmdh)
- [ooo](https://github.com/npahlfer/ooo)
- [shell-pilot](https://github.com/reid41/shell-pilot)
- [tenere](https://github.com/pythops/tenere)
- [llm-ollama](https://github.com/taketwo/llm-ollama) for [Datasette's LLM CLI](https://llm.datasette.io/en/stable/).
- [typechat-cli](https://github.com/anaisbetts/typechat-cli)
- [ShellOracle](https://github.com/djcopley/ShellOracle)
- [tlm](https://github.com/yusufcanb/tlm)
- [podman-ollama](https://github.com/ericcurtin/podman-ollama)
- [gollama](https://github.com/sammcj/gollama)
- [Ollama eBook Summary](https://github.com/cognitivetech/ollama-ebook-summary/)
- [Ollama Mixture of Experts (MOE) in 50 lines of code](https://github.com/rapidarchitect/ollama_moe)
- [vim-intelligence-bridge](https://github.com/pepo-ec/vim-intelligence-bridge) Simple interaction of "Ollama" with the Vim editor
- [bb7](https://github.com/drunkwcodes/bb7)
- [SwollamaCLI](https://github.com/marcusziade/Swollama) bundled with the Swollama Swift package. [Demo](https://github.com/marcusziade/Swollama?tab=readme-ov-file#cli-usage)
- [aichat](https://github.com/sigoden/aichat) All-in-one LLM CLI tool featuring Shell Assistant, Chat-REPL, RAG, AI tools & agents, with access to OpenAI, Claude, Gemini, Ollama, Groq, and more.
- [orbiton](https://github.com/xyproto/orbiton) Configuration-free text editor and IDE with support for tab completion with Ollama.

### Apple Vision Pro
- [Enchanted](https://github.com/AugustDev/enchanted)

### Database

- [MindsDB](https://github.com/mindsdb/mindsdb/blob/staging/mindsdb/integrations/handlers/ollama_handler/README.md) (Connects Ollama models with nearly 200 data platforms and apps)
- [chromem-go](https://github.com/philippgille/chromem-go/blob/v0.5.0/embed_ollama.go) with [example](https://github.com/philippgille/chromem-go/tree/v0.5.0/examples/rag-wikipedia-ollama)

### Package managers

- [Pacman](https://archlinux.org/packages/extra/x86_64/ollama/)
- [Gentoo](https://github.com/gentoo/guru/tree/master/app-misc/ollama)
- [Helm Chart](https://artifacthub.io/packages/helm/ollama-helm/ollama)
- [Guix channel](https://codeberg.org/tusharhero/ollama-guix)
- [Nix package](https://search.nixos.org/packages?channel=24.05&show=ollama&from=0&size=50&sort=relevance&type=packages&query=ollama)
- [Flox](https://flox.dev/blog/ollama-part-one)

### Libraries

- [LangChain](https://python.langchain.com/docs/integrations/llms/ollama) and [LangChain.js](https://js.langchain.com/docs/integrations/chat/ollama/) with [example](https://js.langchain.com/docs/tutorials/local_rag/)
- [Firebase Genkit](https://firebase.google.com/docs/genkit/plugins/ollama)
- [crewAI](https://github.com/crewAIInc/crewAI)
- [Spring AI](https://github.com/spring-projects/spring-ai) with [reference](https://docs.spring.io/spring-ai/reference/api/chat/ollama-chat.html) and [example](https://github.com/tzolov/ollama-tools)
- [LangChainGo](https://github.com/tmc/langchaingo/) with [example](https://github.com/tmc/langchaingo/tree/main/examples/ollama-completion-example)
- [LangChain4j](https://github.com/langchain4j/langchain4j) with [example](https://github.com/langchain4j/langchain4j-examples/tree/main/ollama-examples/src/main/java)
- [LangChainRust](https://github.com/Abraxas-365/langchain-rust) with [example](https://github.com/Abraxas-365/langchain-rust/blob/main/examples/llm_ollama.rs)
- [LLPhant](https://github.com/theodo-group/LLPhant?tab=readme-ov-file#ollama)
- [LlamaIndex](https://docs.llamaindex.ai/en/stable/examples/llm/ollama/) and [LlamaIndexTS](https://ts.llamaindex.ai/modules/llms/available_llms/ollama)
- [LiteLLM](https://github.com/BerriAI/litellm)
- [OllamaFarm for Go](https://github.com/presbrey/ollamafarm)
- [OllamaSharp for .NET](https://github.com/awaescher/OllamaSharp)
- [Ollama for Ruby](https://github.com/gbaptista/ollama-ai)
- [Ollama-rs for Rust](https://github.com/pepperoni21/ollama-rs)
- [Ollama-hpp for C++](https://github.com/jmont-dev/ollama-hpp)
- [Ollama4j for Java](https://github.com/ollama4j/ollama4j)
- [ModelFusion Typescript Library](https://modelfusion.dev/integration/model-provider/ollama)
- [OllamaKit for Swift](https://github.com/kevinhermawan/OllamaKit)
- [Ollama for Dart](https://github.com/breitburg/dart-ollama)
- [Ollama for Laravel](https://github.com/cloudstudio/ollama-laravel)
- [LangChainDart](https://github.com/davidmigloz/langchain_dart)
- [Semantic Kernel - Python](https://github.com/microsoft/semantic-kernel/tree/main/python/semantic_kernel/connectors/ai/ollama)
- [Haystack](https://github.com/deepset-ai/haystack-integrations/blob/main/integrations/ollama.md)
- [Elixir LangChain](https://github.com/brainlid/langchain)
- [Ollama for R - rollama](https://github.com/JBGruber/rollama)
- [Ollama for R - ollama-r](https://github.com/hauselin/ollama-r)
- [Ollama-ex for Elixir](https://github.com/lebrunel/ollama-ex)
- [Ollama Connector for SAP ABAP](https://github.com/b-tocs/abap_btocs_ollama)
- [Testcontainers](https://testcontainers.com/modules/ollama/)
- [Portkey](https://portkey.ai/docs/welcome/integration-guides/ollama)
- [PromptingTools.jl](https://github.com/svilupp/PromptingTools.jl) with an [example](https://svilupp.github.io/PromptingTools.jl/dev/examples/working_with_ollama)
- [LlamaScript](https://github.com/Project-Llama/llamascript)
- [llm-axe](https://github.com/emirsahin1/llm-axe) (Python Toolkit for Building LLM Powered Apps)
- [Gollm](https://docs.gollm.co/examples/ollama-example)
- [Gollama for Golang](https://github.com/jonathanhecl/gollama)
- [Ollamaclient for Golang](https://github.com/xyproto/ollamaclient)
- [High-level function abstraction in Go](https://gitlab.com/tozd/go/fun)
- [Ollama PHP](https://github.com/ArdaGnsrn/ollama-php)
- [Agents-Flex for Java](https://github.com/agents-flex/agents-flex) with [example](https://github.com/agents-flex/agents-flex/tree/main/agents-flex-llm/agents-flex-llm-ollama/src/test/java/com/agentsflex/llm/ollama)
- [Parakeet](https://github.com/parakeet-nest/parakeet) is a GoLang library, made to simplify the development of small generative AI applications with Ollama.
- [Haverscript](https://github.com/andygill/haverscript) with [examples](https://github.com/andygill/haverscript/tree/main/examples)
- [Ollama for Swift](https://github.com/mattt/ollama-swift)
- [Swollama for Swift](https://github.com/marcusziade/Swollama) with [DocC](https://marcusziade.github.io/Swollama/documentation/swollama/)
- [GoLamify](https://github.com/prasad89/golamify)
- [Ollama for Haskell](https://github.com/tusharad/ollama-haskell)
- [multi-llm-ts](https://github.com/nbonamy/multi-llm-ts) (A Typescript/JavaScript library allowing access to different LLM in unified API)

### Mobile

- [Enchanted](https://github.com/AugustDev/enchanted)
- [Maid](https://github.com/Mobile-Artificial-Intelligence/maid)
- [Ollama App](https://github.com/JHubi1/ollama-app) (Modern and easy-to-use multi-platform client for Ollama)
- [ConfiChat](https://github.com/1runeberg/confichat) (Lightweight, standalone, multi-platform, and privacy focused LLM chat interface with optional encryption)

### Extensions & Plugins

- [Raycast extension](https://github.com/MassimilianoPasquini97/raycast_ollama)
- [Discollama](https://github.com/mxyng/discollama) (Discord bot inside the Ollama discord channel)
- [Continue](https://github.com/continuedev/continue)
- [Vibe](https://github.com/thewh1teagle/vibe) (Transcribe and analyze meetings with Ollama)
- [Obsidian Ollama plugin](https://github.com/hinterdupfinger/obsidian-ollama)
- [Logseq Ollama plugin](https://github.com/omagdy7/ollama-logseq)
- [NotesOllama](https://github.com/andersrex/notesollama) (Apple Notes Ollama plugin)
- [Dagger Chatbot](https://github.com/samalba/dagger-chatbot)
- [Discord AI Bot](https://github.com/mekb-turtle/discord-ai-bot)
- [Ollama Telegram Bot](https://github.com/ruecat/ollama-telegram)
- [Hass Ollama Conversation](https://github.com/ej52/hass-ollama-conversation)
- [Rivet plugin](https://github.com/abrenneke/rivet-plugin-ollama)
- [Obsidian BMO Chatbot plugin](https://github.com/longy2k/obsidian-bmo-chatbot)
- [Cliobot](https://github.com/herval/cliobot) (Telegram bot with Ollama support)
- [Copilot for Obsidian plugin](https://github.com/logancyang/obsidian-copilot)
- [Obsidian Local GPT plugin](https://github.com/pfrankov/obsidian-local-gpt)
- [Open Interpreter](https://docs.openinterpreter.com/language-model-setup/local-models/ollama)
- [Llama Coder](https://github.com/ex3ndr/llama-coder) (Copilot alternative using Ollama)
- [Ollama Copilot](https://github.com/bernardo-bruning/ollama-copilot) (Proxy that allows you to use ollama as a copilot like Github copilot)
- [twinny](https://github.com/rjmacarthy/twinny) (Copilot and Copilot chat alternative using Ollama)
- [Wingman-AI](https://github.com/RussellCanfield/wingman-ai) (Copilot code and chat alternative using Ollama and Hugging Face)
- [Page Assist](https://github.com/n4ze3m/page-assist) (Chrome Extension)
- [Plasmoid Ollama Control](https://github.com/imoize/plasmoid-ollamacontrol) (KDE Plasma extension that allows you to quickly manage/control Ollama model)
- [AI Telegram Bot](https://github.com/tusharhero/aitelegrambot) (Telegram bot using Ollama in backend)
- [AI ST Completion](https://github.com/yaroslavyaroslav/OpenAI-sublime-text) (Sublime Text 4 AI assistant plugin with Ollama support)
- [Discord-Ollama Chat Bot](https://github.com/kevinthedang/discord-ollama) (Generalized TypeScript Discord Bot w/ Tuning Documentation)
- [Discord AI chat/moderation bot](https://github.com/rapmd73/Companion) Chat/moderation bot written in python. Uses Ollama to create personalities.
- [Headless Ollama](https://github.com/nischalj10/headless-ollama) (Scripts to automatically install ollama client & models on any OS for apps that depends on ollama server)
- [node-red-contrib-ollama](https://github.com/jakubburkiewicz/node-red-contrib-ollama)
- [Local AI Helper](https://github.com/ivostoykov/localAI) (Chrome and Firefox extensions that enable interactions with the active tab and customisable API endpoints. Includes secure storage for user prompts.)
- [vnc-lm](https://github.com/jk011ru/vnc-lm) (A containerized Discord bot with support for attachments and web links)
- [LSP-AI](https://github.com/SilasMarvin/lsp-ai) (Open-source language server for AI-powered functionality)
- [QodeAssist](https://github.com/Palm1r/QodeAssist) (AI-powered coding assistant plugin for Qt Creator)
- [Obsidian Quiz Generator plugin](https://github.com/ECuiDev/obsidian-quiz-generator)
- [TextCraft](https://github.com/suncloudsmoon/TextCraft) (Copilot in Word alternative using Ollama)
- [Alfred Ollama](https://github.com/zeitlings/alfred-ollama) (Alfred Workflow)

### Supported backends

- [llama.cpp](https://github.com/ggerganov/llama.cpp) project founded by Georgi Gerganov.<|MERGE_RESOLUTION|>--- conflicted
+++ resolved
@@ -315,9 +315,7 @@
 - [Shinkai Desktop](https://github.com/dcSpark/shinkai-apps) (Two click install Local AI using Ollama + Files + RAG)
 - [AiLama](https://github.com/zeyoyt/ailama) (A Discord User App that allows you to interact with Ollama anywhere in discord )
 - [Ollama with Google Mesop](https://github.com/rapidarchitect/ollama_mesop/) (Mesop Chat Client implementation with Ollama)
-<<<<<<< HEAD
-- [R2R](https://github.com/SciPhi-AI/R2R) (Open-source production-ready RAG engine)
-=======
+- [R2R](https://github.com/SciPhi-AI/R2R) (Open-source RAG engine)
 - [Ollama-Kis](https://github.com/elearningshow/ollama-kis) (A simple easy to use GUI with sample custom LLM for Drivers Education) 
 - [OpenGPA](https://opengpa.org) (Open-source offline-first Enterprise Agentic Application) 
 - [Painting Droid](https://github.com/mateuszmigas/painting-droid) (Painting app with AI integrations)
@@ -353,7 +351,6 @@
 - [Nosia](https://github.com/nosia-ai/nosia) (Easy to install and use RAG platform based on Ollama)
 - [Witsy](https://github.com/nbonamy/witsy) (An AI Desktop application avaiable for Mac/Windows/Linux) 
 - [Abbey](https://github.com/US-Artificial-Intelligence/abbey) (A configurable AI interface server with notebooks, document storage, and YouTube support)
->>>>>>> fb2c9594
 
 ### Terminal
 
