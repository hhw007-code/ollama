--- conflicted
+++ resolved
@@ -335,14 +335,10 @@
 - [Ollama App](https://github.com/JHubi1/ollama-app) (Modern and easy-to-use multi-platform client for Ollama)
 - [Perfect Memory AI](https://www.perfectmemory.ai/) (Productivity AI assists personalized by what you have seen on your screen, heard and said in the meetings)
 - [Hexabot](https://github.com/hexastack/hexabot) (A conversational AI builder)
-<<<<<<< HEAD
-- [Reddit Rate]((https://github.com/rapidarchitect/reddit_analyzer)) (Search and Rate Reddit topics with a weighted summation)
-- [Nosia](https://github.com/nosia-ai/nosia) (Easy to install and use RAG platform based on Ollama)
-=======
 - [Reddit Rate](https://github.com/rapidarchitect/reddit_analyzer) (Search and Rate Reddit topics with a weighted summation)
 - [VT](https://github.com/vinhnx/vt.ai) (A minimal multimodal AI chat app, with dynamic conversation routing. Supports local models via Ollama)
-- [Witsy](https://github.com/nbonamy/witsy) (An AI Desktop application avaiable for Mac/Windows/Linux) 
->>>>>>> a14f7649
+- [Witsy](https://github.com/nbonamy/witsy) (An AI Desktop application avaiable for Mac/Windows/Linux)
+- [Nosia](https://github.com/nosia-ai/nosia) (Easy to install and use RAG platform based on Ollama)
 
 ### Terminal
 
