package api

import (
	"encoding/json"
	"fmt"
	"math"
	"os"
	"reflect"
	"strings"
	"time"
)

type StatusError struct {
	StatusCode   int
	Status       string
	ErrorMessage string `json:"error"`
}

func (e StatusError) Error() string {
	switch {
	case e.Status != "" && e.ErrorMessage != "":
		return fmt.Sprintf("%s: %s", e.Status, e.ErrorMessage)
	case e.Status != "":
		return e.Status
	case e.ErrorMessage != "":
		return e.ErrorMessage
	default:
		// this should not happen
		return "something went wrong, please see the ollama server logs for details"
	}
}

type GenerateRequest struct {
	Model    string `json:"model"`
	Prompt   string `json:"prompt"`
	System   string `json:"system"`
	Template string `json:"template"`
	Context  []int  `json:"context,omitempty"`
	Stream   *bool  `json:"stream,omitempty"`
	Raw      bool   `json:"raw,omitempty"`
	Format   string `json:"format"`

	Options map[string]interface{} `json:"options"`
}

// Options specfied in GenerateRequest, if you add a new option here add it to the API docs also
type Options struct {
	Runner

	// Predict options used at runtime
	NumKeep          int      `json:"num_keep,omitempty"`
	Seed             int      `json:"seed,omitempty"`
	NumPredict       int      `json:"num_predict,omitempty"`
	TopK             int      `json:"top_k,omitempty"`
	TopP             float32  `json:"top_p,omitempty"`
	TFSZ             float32  `json:"tfs_z,omitempty"`
	TypicalP         float32  `json:"typical_p,omitempty"`
	RepeatLastN      int      `json:"repeat_last_n,omitempty"`
	Temperature      float32  `json:"temperature,omitempty"`
	RepeatPenalty    float32  `json:"repeat_penalty,omitempty"`
	PresencePenalty  float32  `json:"presence_penalty,omitempty"`
	FrequencyPenalty float32  `json:"frequency_penalty,omitempty"`
	Mirostat         int      `json:"mirostat,omitempty"`
	MirostatTau      float32  `json:"mirostat_tau,omitempty"`
	MirostatEta      float32  `json:"mirostat_eta,omitempty"`
	PenalizeNewline  bool     `json:"penalize_newline,omitempty"`
	Stop             []string `json:"stop,omitempty"`
}

// Runner options which must be set when the model is loaded into memory
type Runner struct {
	UseNUMA            bool    `json:"numa,omitempty"`
	NumCtx             int     `json:"num_ctx,omitempty"`
	NumBatch           int     `json:"num_batch,omitempty"`
	NumGQA             int     `json:"num_gqa,omitempty"`
	NumGPU             int     `json:"num_gpu,omitempty"`
	MainGPU            int     `json:"main_gpu,omitempty"`
	LowVRAM            bool    `json:"low_vram,omitempty"`
	F16KV              bool    `json:"f16_kv,omitempty"`
	LogitsAll          bool    `json:"logits_all,omitempty"`
	VocabOnly          bool    `json:"vocab_only,omitempty"`
	UseMMap            bool    `json:"use_mmap,omitempty"`
	UseMLock           bool    `json:"use_mlock,omitempty"`
	EmbeddingOnly      bool    `json:"embedding_only,omitempty"`
	RopeFrequencyBase  float32 `json:"rope_frequency_base,omitempty"`
	RopeFrequencyScale float32 `json:"rope_frequency_scale,omitempty"`
	NumThread          int     `json:"num_thread,omitempty"`
}

type EmbeddingRequest struct {
	Model  string `json:"model"`
	Prompt string `json:"prompt"`

	Options map[string]interface{} `json:"options"`
}

type EmbeddingResponse struct {
	Embedding []float64 `json:"embedding"`
}

type CreateRequest struct {
	Name   string `json:"name"`
	Path   string `json:"path"`
	Stream *bool  `json:"stream,omitempty"`
}

type DeleteRequest struct {
	Name string `json:"name"`
}

type ShowRequest struct {
	Name string `json:"name"`
}

type ShowResponse struct {
	License    string `json:"license,omitempty"`
	Modelfile  string `json:"modelfile,omitempty"`
	Parameters string `json:"parameters,omitempty"`
	Template   string `json:"template,omitempty"`
	System     string `json:"system,omitempty"`
}

type CopyRequest struct {
	Source      string `json:"source"`
	Destination string `json:"destination"`
}

type PullRequest struct {
	Name     string `json:"name"`
	Insecure bool   `json:"insecure,omitempty"`
	Username string `json:"username"`
	Password string `json:"password"`
	Stream   *bool  `json:"stream,omitempty"`
}

type ProgressResponse struct {
	Status    string `json:"status"`
	Digest    string `json:"digest,omitempty"`
	Total     int64  `json:"total,omitempty"`
	Completed int64  `json:"completed,omitempty"`
}

type PushRequest struct {
	Name     string `json:"name"`
	Insecure bool   `json:"insecure,omitempty"`
	Username string `json:"username"`
	Password string `json:"password"`
	Stream   *bool  `json:"stream,omitempty"`
}

type ListResponse struct {
	Models []ModelResponse `json:"models"`
}

type ModelResponse struct {
	Name       string    `json:"name"`
	ModifiedAt time.Time `json:"modified_at"`
	Size       int64     `json:"size"`
	Digest     string    `json:"digest"`
}

type TokenResponse struct {
	Token string `json:"token"`
}

type GenerateResponse struct {
	Model     string    `json:"model"`
	CreatedAt time.Time `json:"created_at"`
	Response  string    `json:"response"`

	Done    bool  `json:"done"`
	Context []int `json:"context,omitempty"`

	TotalDuration      time.Duration `json:"total_duration,omitempty"`
	LoadDuration       time.Duration `json:"load_duration,omitempty"`
	PromptEvalCount    int           `json:"prompt_eval_count,omitempty"`
	PromptEvalDuration time.Duration `json:"prompt_eval_duration,omitempty"`
	EvalCount          int           `json:"eval_count,omitempty"`
	EvalDuration       time.Duration `json:"eval_duration,omitempty"`
}

func (r *GenerateResponse) Summary() {
	if r.TotalDuration > 0 {
		fmt.Fprintf(os.Stderr, "total duration:       %v\n", r.TotalDuration)
	}

	if r.LoadDuration > 0 {
		fmt.Fprintf(os.Stderr, "load duration:        %v\n", r.LoadDuration)
	}

	if r.PromptEvalCount > 0 {
		fmt.Fprintf(os.Stderr, "prompt eval count:    %d token(s)\n", r.PromptEvalCount)
	}

	if r.PromptEvalDuration > 0 {
		fmt.Fprintf(os.Stderr, "prompt eval duration: %s\n", r.PromptEvalDuration)
		fmt.Fprintf(os.Stderr, "prompt eval rate:     %.2f tokens/s\n", float64(r.PromptEvalCount)/r.PromptEvalDuration.Seconds())
	}

	if r.EvalCount > 0 {
		fmt.Fprintf(os.Stderr, "eval count:           %d token(s)\n", r.EvalCount)
	}

	if r.EvalDuration > 0 {
		fmt.Fprintf(os.Stderr, "eval duration:        %s\n", r.EvalDuration)
		fmt.Fprintf(os.Stderr, "eval rate:            %.2f tokens/s\n", float64(r.EvalCount)/r.EvalDuration.Seconds())
	}
}

<<<<<<< HEAD
// Runner options which must be set when the model is loaded into memory
type Runner struct {
	UseNUMA            bool    `json:"numa,omitempty"`
	NumCtx             int     `json:"num_ctx,omitempty"`
	NumBatch           int     `json:"num_batch,omitempty"`
	NumGQA             int     `json:"num_gqa,omitempty"`
	NumGPU             int     `json:"num_gpu,omitempty"`
	MainGPU            int     `json:"main_gpu,omitempty"`
	LowVRAM            bool    `json:"low_vram,omitempty"`
	F16KV              bool    `json:"f16_kv,omitempty"`
	LogitsAll          bool    `json:"logits_all,omitempty"`
	VocabOnly          bool    `json:"vocab_only,omitempty"`
	UseMMap            bool    `json:"use_mmap,omitempty"`
	UseMLock           bool    `json:"use_mlock,omitempty"`
	EmbeddingOnly      bool    `json:"embedding_only,omitempty"`
	RopeFrequencyBase  float32 `json:"rope_frequency_base,omitempty"`
	RopeFrequencyScale float32 `json:"rope_frequency_scale,omitempty"`
	NumThread          int     `json:"num_thread,omitempty"`
}

type Options struct {
	Runner

	// Predict options used at runtime
	NumKeep          int      `json:"num_keep,omitempty"`
	Seed             int      `json:"seed,omitempty"`
	NumPredict       int      `json:"num_predict,omitempty"`
	TopK             int      `json:"top_k,omitempty"`
	TopP             float32  `json:"top_p,omitempty"`
	TFSZ             float32  `json:"tfs_z,omitempty"`
	TypicalP         float32  `json:"typical_p,omitempty"`
	RepeatLastN      int      `json:"repeat_last_n,omitempty"`
	Temperature      float32  `json:"temperature,omitempty"`
	RepeatPenalty    float32  `json:"repeat_penalty,omitempty"`
	PresencePenalty  float32  `json:"presence_penalty,omitempty"`
	FrequencyPenalty float32  `json:"frequency_penalty,omitempty"`
	Mirostat         int      `json:"mirostat,omitempty"`
	MirostatTau      float32  `json:"mirostat_tau,omitempty"`
	MirostatEta      float32  `json:"mirostat_eta,omitempty"`
	Grammar          string   `json:"grammar,omitempty"`
	PenalizeNewline  bool     `json:"penalize_newline,omitempty"`
	Stop             []string `json:"stop,omitempty"`
	Schema           string   `json:"schema,omitempty"`
}

=======
>>>>>>> 5cba29b9
var ErrInvalidOpts = fmt.Errorf("invalid options")

func (opts *Options) FromMap(m map[string]interface{}) error {
	valueOpts := reflect.ValueOf(opts).Elem() // names of the fields in the options struct
	typeOpts := reflect.TypeOf(opts).Elem()   // types of the fields in the options struct

	// build map of json struct tags to their types
	jsonOpts := make(map[string]reflect.StructField)
	for _, field := range reflect.VisibleFields(typeOpts) {
		jsonTag := strings.Split(field.Tag.Get("json"), ",")[0]
		if jsonTag != "" {
			jsonOpts[jsonTag] = field
		}
	}

	invalidOpts := []string{}
	for key, val := range m {
		if opt, ok := jsonOpts[key]; ok {
			field := valueOpts.FieldByName(opt.Name)
			if field.IsValid() && field.CanSet() {
				if val == nil {
					continue
				}

				switch field.Kind() {
				case reflect.Int:
					switch t := val.(type) {
					case int64:
						field.SetInt(t)
					case float64:
						// when JSON unmarshals numbers, it uses float64, not int
						field.SetInt(int64(t))
					default:
						return fmt.Errorf("option %q must be of type integer", key)
					}
				case reflect.Bool:
					val, ok := val.(bool)
					if !ok {
						return fmt.Errorf("option %q must be of type boolean", key)
					}
					field.SetBool(val)
				case reflect.Float32:
					// JSON unmarshals to float64
					val, ok := val.(float64)
					if !ok {
						return fmt.Errorf("option %q must be of type float32", key)
					}
					field.SetFloat(val)
				case reflect.String:
					val, ok := val.(string)
					if !ok {
						return fmt.Errorf("option %q must be of type string", key)
					}
					field.SetString(val)
				case reflect.Slice:
					// JSON unmarshals to []interface{}, not []string
					val, ok := val.([]interface{})
					if !ok {
						return fmt.Errorf("option %q must be of type array", key)
					}
					// convert []interface{} to []string
					slice := make([]string, len(val))
					for i, item := range val {
						str, ok := item.(string)
						if !ok {
							return fmt.Errorf("option %q must be of an array of strings", key)
						}
						slice[i] = str
					}
					field.Set(reflect.ValueOf(slice))
				default:
					return fmt.Errorf("unknown type loading config params: %v", field.Kind())
				}
			}
		} else {
			invalidOpts = append(invalidOpts, key)
		}
	}

	if len(invalidOpts) > 0 {
		return fmt.Errorf("%w: %v", ErrInvalidOpts, strings.Join(invalidOpts, ", "))
	}
	return nil
}

func DefaultOptions() Options {
	return Options{
		// options set on request to runner
		NumPredict:       -1,
		NumKeep:          0,
		Temperature:      0.8,
		TopK:             40,
		TopP:             0.9,
		TFSZ:             1.0,
		TypicalP:         1.0,
		RepeatLastN:      64,
		RepeatPenalty:    1.1,
		PresencePenalty:  0.0,
		FrequencyPenalty: 0.0,
		Mirostat:         0,
		MirostatTau:      5.0,
		MirostatEta:      0.1,
		PenalizeNewline:  true,
		Seed:             -1,

		Runner: Runner{
			// options set when the model is loaded
			NumCtx:             2048,
			RopeFrequencyBase:  10000.0,
			RopeFrequencyScale: 1.0,
			NumBatch:           512,
			NumGPU:             -1, // -1 here indicates that NumGPU should be set dynamically
			NumGQA:             1,
			NumThread:          0, // let the runtime decide
			LowVRAM:            false,
			F16KV:              true,
			UseMLock:           false,
			UseMMap:            true,
			UseNUMA:            false,
			EmbeddingOnly:      true,
		},
	}
}

type Duration struct {
	time.Duration
}

func (d *Duration) UnmarshalJSON(b []byte) (err error) {
	var v any
	if err := json.Unmarshal(b, &v); err != nil {
		return err
	}

	d.Duration = 5 * time.Minute

	switch t := v.(type) {
	case float64:
		if t < 0 {
			t = math.MaxFloat64
		}

		d.Duration = time.Duration(t)
	case string:
		d.Duration, err = time.ParseDuration(t)
		if err != nil {
			return err
		}
	}

	return nil
}<|MERGE_RESOLUTION|>--- conflicted
+++ resolved
@@ -65,6 +65,8 @@
 	MirostatEta      float32  `json:"mirostat_eta,omitempty"`
 	PenalizeNewline  bool     `json:"penalize_newline,omitempty"`
 	Stop             []string `json:"stop,omitempty"`
+  Grammar          string   `json:"grammar,omitempty"`
+  Schema           string   `json:"schema,omitempty"`
 }
 
 // Runner options which must be set when the model is loaded into memory
@@ -207,54 +209,6 @@
 	}
 }
 
-<<<<<<< HEAD
-// Runner options which must be set when the model is loaded into memory
-type Runner struct {
-	UseNUMA            bool    `json:"numa,omitempty"`
-	NumCtx             int     `json:"num_ctx,omitempty"`
-	NumBatch           int     `json:"num_batch,omitempty"`
-	NumGQA             int     `json:"num_gqa,omitempty"`
-	NumGPU             int     `json:"num_gpu,omitempty"`
-	MainGPU            int     `json:"main_gpu,omitempty"`
-	LowVRAM            bool    `json:"low_vram,omitempty"`
-	F16KV              bool    `json:"f16_kv,omitempty"`
-	LogitsAll          bool    `json:"logits_all,omitempty"`
-	VocabOnly          bool    `json:"vocab_only,omitempty"`
-	UseMMap            bool    `json:"use_mmap,omitempty"`
-	UseMLock           bool    `json:"use_mlock,omitempty"`
-	EmbeddingOnly      bool    `json:"embedding_only,omitempty"`
-	RopeFrequencyBase  float32 `json:"rope_frequency_base,omitempty"`
-	RopeFrequencyScale float32 `json:"rope_frequency_scale,omitempty"`
-	NumThread          int     `json:"num_thread,omitempty"`
-}
-
-type Options struct {
-	Runner
-
-	// Predict options used at runtime
-	NumKeep          int      `json:"num_keep,omitempty"`
-	Seed             int      `json:"seed,omitempty"`
-	NumPredict       int      `json:"num_predict,omitempty"`
-	TopK             int      `json:"top_k,omitempty"`
-	TopP             float32  `json:"top_p,omitempty"`
-	TFSZ             float32  `json:"tfs_z,omitempty"`
-	TypicalP         float32  `json:"typical_p,omitempty"`
-	RepeatLastN      int      `json:"repeat_last_n,omitempty"`
-	Temperature      float32  `json:"temperature,omitempty"`
-	RepeatPenalty    float32  `json:"repeat_penalty,omitempty"`
-	PresencePenalty  float32  `json:"presence_penalty,omitempty"`
-	FrequencyPenalty float32  `json:"frequency_penalty,omitempty"`
-	Mirostat         int      `json:"mirostat,omitempty"`
-	MirostatTau      float32  `json:"mirostat_tau,omitempty"`
-	MirostatEta      float32  `json:"mirostat_eta,omitempty"`
-	Grammar          string   `json:"grammar,omitempty"`
-	PenalizeNewline  bool     `json:"penalize_newline,omitempty"`
-	Stop             []string `json:"stop,omitempty"`
-	Schema           string   `json:"schema,omitempty"`
-}
-
-=======
->>>>>>> 5cba29b9
 var ErrInvalidOpts = fmt.Errorf("invalid options")
 
 func (opts *Options) FromMap(m map[string]interface{}) error {
