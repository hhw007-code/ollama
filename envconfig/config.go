package envconfig

import (
	"fmt"
	"log/slog"
	"os"
	"path/filepath"
	"runtime"
	"strconv"
	"strings"
)

var (
	// Set via OLLAMA_ORIGINS in the environment
	AllowOrigins []string
	// Set via OLLAMA_DEBUG in the environment
	Debug bool
	// Experimental flash attention
	FlashAttention bool
	// Set via OLLAMA_KEEP_ALIVE in the environment
	KeepAlive string
	// Set via OLLAMA_LLM_LIBRARY in the environment
	LLMLibrary string
	// Set via OLLAMA_MAX_LOADED_MODELS in the environment
	MaxRunners int
	// Set via OLLAMA_MAX_QUEUE in the environment
	MaxQueuedRequests int
	// Set via OLLAMA_MAX_VRAM in the environment
	MaxVRAM uint64
	// Set via OLLAMA_NOHISTORY in the environment
	NoHistory bool
	// Set via OLLAMA_NOPRUNE in the environment
	NoPrune bool
	// Set via OLLAMA_NUM_PARALLEL in the environment
	NumParallel int
	// Set via OLLAMA_RUNNERS_DIR in the environment
	RunnersDir string
	// Set via OLLAMA_TMPDIR in the environment
	TmpDir string
	// Set via OLLAMA_MODELS in the environment
	OllamaModels string
	// Set via OLLAMA_HOME in the environment
	OllamaHome string
)

type EnvVar struct {
	Name        string
	Value       any
	Description string
}

func AsMap() map[string]EnvVar {
	return map[string]EnvVar{
		"OLLAMA_DEBUG":             {"OLLAMA_DEBUG", Debug, "Show additional debug information (e.g. OLLAMA_DEBUG=1)"},
		"OLLAMA_FLASH_ATTENTION":   {"OLLAMA_FLASH_ATTENTION", FlashAttention, "Enabled flash attention"},
		"OLLAMA_HOST":              {"OLLAMA_HOST", "", "IP Address for the ollama server (default 127.0.0.1:11434)"},
		"OLLAMA_KEEP_ALIVE":        {"OLLAMA_KEEP_ALIVE", KeepAlive, "The duration that models stay loaded in memory (default \"5m\")"},
		"OLLAMA_LLM_LIBRARY":       {"OLLAMA_LLM_LIBRARY", LLMLibrary, "Set LLM library to bypass autodetection"},
		"OLLAMA_MAX_LOADED_MODELS": {"OLLAMA_MAX_LOADED_MODELS", MaxRunners, "Maximum number of loaded models (default 1)"},
		"OLLAMA_MAX_QUEUE":         {"OLLAMA_MAX_QUEUE", MaxQueuedRequests, "Maximum number of queued requests"},
<<<<<<< HEAD
		"OLLAMA_MAX_VRAM":          {"OLLAMA_MAX_VRAM", MaxVRAM, ""},
		"OLLAMA_MODELS":            {"OLLAMA_MODELS", OllamaModels, "The path to the models directory"},
		"OLLAMA_HOME":              {"OLLAMA_HOME", OllamaHome, "The path to the ollama home directory"},
=======
		"OLLAMA_MAX_VRAM":          {"OLLAMA_MAX_VRAM", MaxVRAM, "Maximum VRAM"},
		"OLLAMA_MODELS":            {"OLLAMA_MODELS", "", "The path to the models directory"},
>>>>>>> 60323e08
		"OLLAMA_NOHISTORY":         {"OLLAMA_NOHISTORY", NoHistory, "Do not preserve readline history"},
		"OLLAMA_NOPRUNE":           {"OLLAMA_NOPRUNE", NoPrune, "Do not prune model blobs on startup"},
		"OLLAMA_NUM_PARALLEL":      {"OLLAMA_NUM_PARALLEL", NumParallel, "Maximum number of parallel requests (default 1)"},
		"OLLAMA_ORIGINS":           {"OLLAMA_ORIGINS", AllowOrigins, "A comma separated list of allowed origins"},
		"OLLAMA_RUNNERS_DIR":       {"OLLAMA_RUNNERS_DIR", RunnersDir, "Location for runners"},
		"OLLAMA_TMPDIR":            {"OLLAMA_TMPDIR", TmpDir, "Location for temporary files"},
	}
}

func Values() map[string]string {
	vals := make(map[string]string)
	for k, v := range AsMap() {
		vals[k] = fmt.Sprintf("%v", v.Value)
	}
	return vals
}

var defaultAllowOrigins = []string{
	"localhost",
	"127.0.0.1",
	"0.0.0.0",
}

// Clean quotes and spaces from the value
func clean(key string) string {
	return strings.Trim(os.Getenv(key), "\"' ")
}

func init() {
	// default values
	NumParallel = 1
	MaxRunners = 1
	MaxQueuedRequests = 512

	LoadConfig()
}

func LoadConfig() {
	if debug := clean("OLLAMA_DEBUG"); debug != "" {
		d, err := strconv.ParseBool(debug)
		if err == nil {
			Debug = d
		} else {
			Debug = true
		}
	}

	if fa := clean("OLLAMA_FLASH_ATTENTION"); fa != "" {
		d, err := strconv.ParseBool(fa)
		if err == nil {
			FlashAttention = d
		}
	}

	RunnersDir = clean("OLLAMA_RUNNERS_DIR")
	if runtime.GOOS == "windows" && RunnersDir == "" {
		// On Windows we do not carry the payloads inside the main executable
		appExe, err := os.Executable()
		if err != nil {
			slog.Error("failed to lookup executable path", "error", err)
		}

		cwd, err := os.Getwd()
		if err != nil {
			slog.Error("failed to lookup working directory", "error", err)
		}

		var paths []string
		for _, root := range []string{filepath.Dir(appExe), cwd} {
			paths = append(paths,
				filepath.Join(root),
				filepath.Join(root, "windows-"+runtime.GOARCH),
				filepath.Join(root, "dist", "windows-"+runtime.GOARCH),
			)
		}

		// Try a few variations to improve developer experience when building from source in the local tree
		for _, p := range paths {
			candidate := filepath.Join(p, "ollama_runners")
			_, err := os.Stat(candidate)
			if err == nil {
				RunnersDir = candidate
				break
			}
		}
		if RunnersDir == "" {
			slog.Error("unable to locate llm runner directory.  Set OLLAMA_RUNNERS_DIR to the location of 'ollama_runners'")
		}
	}

	TmpDir = clean("OLLAMA_TMPDIR")

	OllamaHome = clean("OLLAMA_HOME")

	OllamaModels = clean("OLLAMA_MODELS")

	userLimit := clean("OLLAMA_MAX_VRAM")
	if userLimit != "" {
		avail, err := strconv.ParseUint(userLimit, 10, 64)
		if err != nil {
			slog.Error("invalid setting, ignoring", "OLLAMA_MAX_VRAM", userLimit, "error", err)
		} else {
			MaxVRAM = avail
		}
	}

	LLMLibrary = clean("OLLAMA_LLM_LIBRARY")

	if onp := clean("OLLAMA_NUM_PARALLEL"); onp != "" {
		val, err := strconv.Atoi(onp)
		if err != nil || val <= 0 {
			slog.Error("invalid setting must be greater than zero", "OLLAMA_NUM_PARALLEL", onp, "error", err)
		} else {
			NumParallel = val
		}
	}

	if nohistory := clean("OLLAMA_NOHISTORY"); nohistory != "" {
		NoHistory = true
	}

	if noprune := clean("OLLAMA_NOPRUNE"); noprune != "" {
		NoPrune = true
	}

	if origins := clean("OLLAMA_ORIGINS"); origins != "" {
		AllowOrigins = strings.Split(origins, ",")
	}
	for _, allowOrigin := range defaultAllowOrigins {
		AllowOrigins = append(AllowOrigins,
			fmt.Sprintf("http://%s", allowOrigin),
			fmt.Sprintf("https://%s", allowOrigin),
			fmt.Sprintf("http://%s:*", allowOrigin),
			fmt.Sprintf("https://%s:*", allowOrigin),
		)
	}

	maxRunners := clean("OLLAMA_MAX_LOADED_MODELS")
	if maxRunners != "" {
		m, err := strconv.Atoi(maxRunners)
		if err != nil {
			slog.Error("invalid setting", "OLLAMA_MAX_LOADED_MODELS", maxRunners, "error", err)
		} else {
			MaxRunners = m
		}
	}

	if onp := os.Getenv("OLLAMA_MAX_QUEUE"); onp != "" {
		p, err := strconv.Atoi(onp)
		if err != nil || p <= 0 {
			slog.Error("invalid setting", "OLLAMA_MAX_QUEUE", onp, "error", err)
		} else {
			MaxQueuedRequests = p
		}
	}

	KeepAlive = clean("OLLAMA_KEEP_ALIVE")
}

// HomeDir returns the ollama home directory. This can be user-defined through
// the `OLLAMA_HOME` environment variable and defaults to: `$HOME/.ollama`
func HomeDir() (string, error) {
	if OllamaHome != "" {
		return OllamaHome, nil
	}
	home, err := os.UserHomeDir()
	if err != nil {
		return "", err
	}
	return filepath.Join(home, ".ollama"), nil
}

// ModelsDir returns the ollama models directory. This can be user-defined
// through the `OLLAMA_MODELS` environment variable and defaults to:
//
// 1. $OLLAMA_HOME/models, or
// 2. $HOME/.ollama/models
func ModelsDir() (string, error) {
	if OllamaModels != "" {
		return OllamaModels, nil
	}
	ollamaHome, err := HomeDir()
	if err != nil {
		return "", err
	}
	return filepath.Join(ollamaHome, "models"), nil
}<|MERGE_RESOLUTION|>--- conflicted
+++ resolved
@@ -58,14 +58,9 @@
 		"OLLAMA_LLM_LIBRARY":       {"OLLAMA_LLM_LIBRARY", LLMLibrary, "Set LLM library to bypass autodetection"},
 		"OLLAMA_MAX_LOADED_MODELS": {"OLLAMA_MAX_LOADED_MODELS", MaxRunners, "Maximum number of loaded models (default 1)"},
 		"OLLAMA_MAX_QUEUE":         {"OLLAMA_MAX_QUEUE", MaxQueuedRequests, "Maximum number of queued requests"},
-<<<<<<< HEAD
-		"OLLAMA_MAX_VRAM":          {"OLLAMA_MAX_VRAM", MaxVRAM, ""},
 		"OLLAMA_MODELS":            {"OLLAMA_MODELS", OllamaModels, "The path to the models directory"},
 		"OLLAMA_HOME":              {"OLLAMA_HOME", OllamaHome, "The path to the ollama home directory"},
-=======
 		"OLLAMA_MAX_VRAM":          {"OLLAMA_MAX_VRAM", MaxVRAM, "Maximum VRAM"},
-		"OLLAMA_MODELS":            {"OLLAMA_MODELS", "", "The path to the models directory"},
->>>>>>> 60323e08
 		"OLLAMA_NOHISTORY":         {"OLLAMA_NOHISTORY", NoHistory, "Do not preserve readline history"},
 		"OLLAMA_NOPRUNE":           {"OLLAMA_NOPRUNE", NoPrune, "Do not prune model blobs on startup"},
 		"OLLAMA_NUM_PARALLEL":      {"OLLAMA_NUM_PARALLEL", NumParallel, "Maximum number of parallel requests (default 1)"},
