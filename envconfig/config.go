--- conflicted
+++ resolved
@@ -247,15 +247,12 @@
 		"OLLAMA_ORIGINS":           {"OLLAMA_ORIGINS", Origins(), "A comma separated list of allowed origins"},
 		"OLLAMA_SCHED_SPREAD":      {"OLLAMA_SCHED_SPREAD", SchedSpread(), "Always schedule model across all GPUs"},
 		"OLLAMA_TMPDIR":            {"OLLAMA_TMPDIR", TmpDir(), "Location for temporary files"},
-<<<<<<< HEAD
 		"OLLAMA_BASIC_AUTH_KEY":    {"OLLAMA_BASIC_AUTH_KEY", BasicAuthKey(), "Basic auth key for user ollama, will allow all request if empty"},
-=======
 
 		// Informational
 		"HTTP_PROXY":  {"HTTP_PROXY", String("HTTP_PROXY")(), "HTTP proxy"},
 		"HTTPS_PROXY": {"HTTPS_PROXY", String("HTTPS_PROXY")(), "HTTPS proxy"},
 		"NO_PROXY":    {"NO_PROXY", String("NO_PROXY")(), "No proxy"},
->>>>>>> 98701b58
 	}
 
 	if runtime.GOOS != "windows" {
