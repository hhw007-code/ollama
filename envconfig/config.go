package envconfig

import (
	"errors"
	"fmt"
	"log/slog"
	"math"
	"net"
	"os"
	"path/filepath"
	"runtime"
	"strconv"
	"strings"
	"time"
)

type OllamaHost struct {
	Scheme string
	Host   string
	Port   string
}

func (o OllamaHost) String() string {
	return fmt.Sprintf("%s://%s:%s", o.Scheme, o.Host, o.Port)
}

var ErrInvalidHostPort = errors.New("invalid port specified in OLLAMA_HOST")

var (
	// Set via OLLAMA_ORIGINS in the environment
	AllowOrigins []string
	// Set via OLLAMA_DEBUG in the environment
	Debug bool
	// Experimental flash attention
	FlashAttention bool
	// Set via OLLAMA_HOST in the environment
	Host *OllamaHost
	// Set via OLLAMA_KEEP_ALIVE in the environment
	KeepAlive time.Duration
	// Set via OLLAMA_LLM_LIBRARY in the environment
	LLMLibrary string
	// Set via OLLAMA_MAX_LOADED_MODELS in the environment
	MaxRunners int
	// Set via OLLAMA_MAX_QUEUE in the environment
	MaxQueuedRequests int
	// Set via OLLAMA_MAX_VRAM in the environment
	MaxVRAM uint64
	// Set via OLLAMA_MODELS in the environment
	ModelsDir string
	// Set via OLLAMA_NOHISTORY in the environment
	NoHistory bool
	// Set via OLLAMA_NOPRUNE in the environment
	NoPrune bool
	// Set via OLLAMA_NUM_PARALLEL in the environment
	NumParallel int
	// Set via OLLAMA_RUNNERS_DIR in the environment
	RunnersDir string
	// Set via OLLAMA_SCHED_SPREAD in the environment
	SchedSpread bool
	// Set via OLLAMA_TMPDIR in the environment
	TmpDir string
<<<<<<< HEAD
	// Set via OLLAMA_MODELS in the environment
	OllamaModels string
	// Set via OLLAMA_HOME in the environment
	OllamaHome string
=======
	// Set via OLLAMA_INTEL_GPU in the environment
	IntelGpu bool

	// Set via CUDA_VISIBLE_DEVICES in the environment
	CudaVisibleDevices string
	// Set via HIP_VISIBLE_DEVICES in the environment
	HipVisibleDevices string
	// Set via ROCR_VISIBLE_DEVICES in the environment
	RocrVisibleDevices string
	// Set via GPU_DEVICE_ORDINAL in the environment
	GpuDeviceOrdinal string
	// Set via HSA_OVERRIDE_GFX_VERSION in the environment
	HsaOverrideGfxVersion string
>>>>>>> 4d71c559
)

type EnvVar struct {
	Name        string
	Value       any
	Description string
}

func AsMap() map[string]EnvVar {
	ret := map[string]EnvVar{
		"OLLAMA_DEBUG":             {"OLLAMA_DEBUG", Debug, "Show additional debug information (e.g. OLLAMA_DEBUG=1)"},
		"OLLAMA_FLASH_ATTENTION":   {"OLLAMA_FLASH_ATTENTION", FlashAttention, "Enabled flash attention"},
		"OLLAMA_HOST":              {"OLLAMA_HOST", Host, "IP Address for the ollama server (default 127.0.0.1:11434)"},
		"OLLAMA_KEEP_ALIVE":        {"OLLAMA_KEEP_ALIVE", KeepAlive, "The duration that models stay loaded in memory (default \"5m\")"},
		"OLLAMA_LLM_LIBRARY":       {"OLLAMA_LLM_LIBRARY", LLMLibrary, "Set LLM library to bypass autodetection"},
		"OLLAMA_MAX_LOADED_MODELS": {"OLLAMA_MAX_LOADED_MODELS", MaxRunners, "Maximum number of loaded models per GPU"},
		"OLLAMA_MAX_QUEUE":         {"OLLAMA_MAX_QUEUE", MaxQueuedRequests, "Maximum number of queued requests"},
		"OLLAMA_MODELS":            {"OLLAMA_MODELS", OllamaModels, "The path to the models directory"},
		"OLLAMA_HOME":              {"OLLAMA_HOME", OllamaHome, "The path to the ollama home directory"},
		"OLLAMA_MAX_VRAM":          {"OLLAMA_MAX_VRAM", MaxVRAM, "Maximum VRAM"},
<<<<<<< HEAD
=======
		"OLLAMA_MODELS":            {"OLLAMA_MODELS", ModelsDir, "The path to the models directory"},
>>>>>>> 4d71c559
		"OLLAMA_NOHISTORY":         {"OLLAMA_NOHISTORY", NoHistory, "Do not preserve readline history"},
		"OLLAMA_NOPRUNE":           {"OLLAMA_NOPRUNE", NoPrune, "Do not prune model blobs on startup"},
		"OLLAMA_NUM_PARALLEL":      {"OLLAMA_NUM_PARALLEL", NumParallel, "Maximum number of parallel requests"},
		"OLLAMA_ORIGINS":           {"OLLAMA_ORIGINS", AllowOrigins, "A comma separated list of allowed origins"},
		"OLLAMA_RUNNERS_DIR":       {"OLLAMA_RUNNERS_DIR", RunnersDir, "Location for runners"},
		"OLLAMA_SCHED_SPREAD":      {"OLLAMA_SCHED_SPREAD", SchedSpread, "Always schedule model across all GPUs"},
		"OLLAMA_TMPDIR":            {"OLLAMA_TMPDIR", TmpDir, "Location for temporary files"},
	}
	if runtime.GOOS != "darwin" {
		ret["CUDA_VISIBLE_DEVICES"] = EnvVar{"CUDA_VISIBLE_DEVICES", CudaVisibleDevices, "Set which NVIDIA devices are visible"}
		ret["HIP_VISIBLE_DEVICES"] = EnvVar{"HIP_VISIBLE_DEVICES", HipVisibleDevices, "Set which AMD devices are visible"}
		ret["ROCR_VISIBLE_DEVICES"] = EnvVar{"ROCR_VISIBLE_DEVICES", RocrVisibleDevices, "Set which AMD devices are visible"}
		ret["GPU_DEVICE_ORDINAL"] = EnvVar{"GPU_DEVICE_ORDINAL", GpuDeviceOrdinal, "Set which AMD devices are visible"}
		ret["HSA_OVERRIDE_GFX_VERSION"] = EnvVar{"HSA_OVERRIDE_GFX_VERSION", HsaOverrideGfxVersion, "Override the gfx used for all detected AMD GPUs"}
		ret["OLLAMA_INTEL_GPU"] = EnvVar{"OLLAMA_INTEL_GPU", IntelGpu, "Enable experimental Intel GPU detection"}
	}
	return ret
}

func Values() map[string]string {
	vals := make(map[string]string)
	for k, v := range AsMap() {
		vals[k] = fmt.Sprintf("%v", v.Value)
	}
	return vals
}

var defaultAllowOrigins = []string{
	"localhost",
	"127.0.0.1",
	"0.0.0.0",
}

// Clean quotes and spaces from the value
func clean(key string) string {
	return strings.Trim(os.Getenv(key), "\"' ")
}

func init() {
	// default values
	NumParallel = 0 // Autoselect
	MaxRunners = 0  // Autoselect
	MaxQueuedRequests = 512
	KeepAlive = 5 * time.Minute

	LoadConfig()
}

func LoadConfig() {
	if debug := clean("OLLAMA_DEBUG"); debug != "" {
		d, err := strconv.ParseBool(debug)
		if err == nil {
			Debug = d
		} else {
			Debug = true
		}
	}

	if fa := clean("OLLAMA_FLASH_ATTENTION"); fa != "" {
		d, err := strconv.ParseBool(fa)
		if err == nil {
			FlashAttention = d
		}
	}

	RunnersDir = clean("OLLAMA_RUNNERS_DIR")
	if runtime.GOOS == "windows" && RunnersDir == "" {
		// On Windows we do not carry the payloads inside the main executable
		appExe, err := os.Executable()
		if err != nil {
			slog.Error("failed to lookup executable path", "error", err)
		}

		cwd, err := os.Getwd()
		if err != nil {
			slog.Error("failed to lookup working directory", "error", err)
		}

		var paths []string
		for _, root := range []string{filepath.Dir(appExe), cwd} {
			paths = append(paths,
				root,
				filepath.Join(root, "windows-"+runtime.GOARCH),
				filepath.Join(root, "dist", "windows-"+runtime.GOARCH),
			)
		}

		// Try a few variations to improve developer experience when building from source in the local tree
		for _, p := range paths {
			candidate := filepath.Join(p, "ollama_runners")
			_, err := os.Stat(candidate)
			if err == nil {
				RunnersDir = candidate
				break
			}
		}
		if RunnersDir == "" {
			slog.Error("unable to locate llm runner directory.  Set OLLAMA_RUNNERS_DIR to the location of 'ollama_runners'")
		}
	}

	TmpDir = clean("OLLAMA_TMPDIR")

	OllamaHome = clean("OLLAMA_HOME")

	OllamaModels = clean("OLLAMA_MODELS")

	userLimit := clean("OLLAMA_MAX_VRAM")
	if userLimit != "" {
		avail, err := strconv.ParseUint(userLimit, 10, 64)
		if err != nil {
			slog.Error("invalid setting, ignoring", "OLLAMA_MAX_VRAM", userLimit, "error", err)
		} else {
			MaxVRAM = avail
		}
	}

	LLMLibrary = clean("OLLAMA_LLM_LIBRARY")

	if onp := clean("OLLAMA_NUM_PARALLEL"); onp != "" {
		val, err := strconv.Atoi(onp)
		if err != nil {
			slog.Error("invalid setting, ignoring", "OLLAMA_NUM_PARALLEL", onp, "error", err)
		} else {
			NumParallel = val
		}
	}

	if nohistory := clean("OLLAMA_NOHISTORY"); nohistory != "" {
		NoHistory = true
	}

	if spread := clean("OLLAMA_SCHED_SPREAD"); spread != "" {
		s, err := strconv.ParseBool(spread)
		if err == nil {
			SchedSpread = s
		} else {
			SchedSpread = true
		}
	}

	if noprune := clean("OLLAMA_NOPRUNE"); noprune != "" {
		NoPrune = true
	}

	if origins := clean("OLLAMA_ORIGINS"); origins != "" {
		AllowOrigins = strings.Split(origins, ",")
	}
	for _, allowOrigin := range defaultAllowOrigins {
		AllowOrigins = append(AllowOrigins,
			fmt.Sprintf("http://%s", allowOrigin),
			fmt.Sprintf("https://%s", allowOrigin),
			fmt.Sprintf("http://%s", net.JoinHostPort(allowOrigin, "*")),
			fmt.Sprintf("https://%s", net.JoinHostPort(allowOrigin, "*")),
		)
	}

	AllowOrigins = append(AllowOrigins,
		"app://*",
		"file://*",
		"tauri://*",
	)

	maxRunners := clean("OLLAMA_MAX_LOADED_MODELS")
	if maxRunners != "" {
		m, err := strconv.Atoi(maxRunners)
		if err != nil {
			slog.Error("invalid setting, ignoring", "OLLAMA_MAX_LOADED_MODELS", maxRunners, "error", err)
		} else {
			MaxRunners = m
		}
	}

	if onp := os.Getenv("OLLAMA_MAX_QUEUE"); onp != "" {
		p, err := strconv.Atoi(onp)
		if err != nil || p <= 0 {
			slog.Error("invalid setting, ignoring", "OLLAMA_MAX_QUEUE", onp, "error", err)
		} else {
			MaxQueuedRequests = p
		}
	}

<<<<<<< HEAD
	KeepAlive = clean("OLLAMA_KEEP_ALIVE")
}

// HomeDir returns the ollama home directory. This can be user-defined through
// the `OLLAMA_HOME` environment variable and defaults to: `$HOME/.ollama`
func HomeDir() (string, error) {
	if OllamaHome != "" {
		return OllamaHome, nil
=======
	ka := clean("OLLAMA_KEEP_ALIVE")
	if ka != "" {
		loadKeepAlive(ka)
	}

	var err error
	ModelsDir, err = getModelsDir()
	if err != nil {
		slog.Error("invalid setting", "OLLAMA_MODELS", ModelsDir, "error", err)
	}

	Host, err = getOllamaHost()
	if err != nil {
		slog.Error("invalid setting", "OLLAMA_HOST", Host, "error", err, "using default port", Host.Port)
	}

	if set, err := strconv.ParseBool(clean("OLLAMA_INTEL_GPU")); err == nil {
		IntelGpu = set
	}

	CudaVisibleDevices = clean("CUDA_VISIBLE_DEVICES")
	HipVisibleDevices = clean("HIP_VISIBLE_DEVICES")
	RocrVisibleDevices = clean("ROCR_VISIBLE_DEVICES")
	GpuDeviceOrdinal = clean("GPU_DEVICE_ORDINAL")
	HsaOverrideGfxVersion = clean("HSA_OVERRIDE_GFX_VERSION")
}

func getModelsDir() (string, error) {
	if models, exists := os.LookupEnv("OLLAMA_MODELS"); exists {
		return models, nil
>>>>>>> 4d71c559
	}
	home, err := os.UserHomeDir()
	if err != nil {
		return "", err
	}
<<<<<<< HEAD
	return filepath.Join(home, ".ollama"), nil
}

// ModelsDir returns the ollama models directory. This can be user-defined
// through the `OLLAMA_MODELS` environment variable and defaults to:
//
// 1. $OLLAMA_HOME/models, or
// 2. $HOME/.ollama/models
func ModelsDir() (string, error) {
	if OllamaModels != "" {
		return OllamaModels, nil
	}
	ollamaHome, err := HomeDir()
	if err != nil {
		return "", err
	}
	return filepath.Join(ollamaHome, "models"), nil
=======
	return filepath.Join(home, ".ollama", "models"), nil
}

func getOllamaHost() (*OllamaHost, error) {
	defaultPort := "11434"

	hostVar := os.Getenv("OLLAMA_HOST")
	hostVar = strings.TrimSpace(strings.Trim(strings.TrimSpace(hostVar), "\"'"))

	scheme, hostport, ok := strings.Cut(hostVar, "://")
	switch {
	case !ok:
		scheme, hostport = "http", hostVar
	case scheme == "http":
		defaultPort = "80"
	case scheme == "https":
		defaultPort = "443"
	}

	// trim trailing slashes
	hostport = strings.TrimRight(hostport, "/")

	host, port, err := net.SplitHostPort(hostport)
	if err != nil {
		host, port = "127.0.0.1", defaultPort
		if ip := net.ParseIP(strings.Trim(hostport, "[]")); ip != nil {
			host = ip.String()
		} else if hostport != "" {
			host = hostport
		}
	}

	if portNum, err := strconv.ParseInt(port, 10, 32); err != nil || portNum > 65535 || portNum < 0 {
		return &OllamaHost{
			Scheme: scheme,
			Host:   host,
			Port:   defaultPort,
		}, ErrInvalidHostPort
	}

	return &OllamaHost{
		Scheme: scheme,
		Host:   host,
		Port:   port,
	}, nil
}

func loadKeepAlive(ka string) {
	v, err := strconv.Atoi(ka)
	if err != nil {
		d, err := time.ParseDuration(ka)
		if err == nil {
			if d < 0 {
				KeepAlive = time.Duration(math.MaxInt64)
			} else {
				KeepAlive = d
			}
		}
	} else {
		d := time.Duration(v) * time.Second
		if d < 0 {
			KeepAlive = time.Duration(math.MaxInt64)
		} else {
			KeepAlive = d
		}
	}
>>>>>>> 4d71c559
}<|MERGE_RESOLUTION|>--- conflicted
+++ resolved
@@ -59,15 +59,10 @@
 	SchedSpread bool
 	// Set via OLLAMA_TMPDIR in the environment
 	TmpDir string
-<<<<<<< HEAD
-	// Set via OLLAMA_MODELS in the environment
-	OllamaModels string
 	// Set via OLLAMA_HOME in the environment
 	OllamaHome string
-=======
 	// Set via OLLAMA_INTEL_GPU in the environment
 	IntelGpu bool
-
 	// Set via CUDA_VISIBLE_DEVICES in the environment
 	CudaVisibleDevices string
 	// Set via HIP_VISIBLE_DEVICES in the environment
@@ -78,7 +73,6 @@
 	GpuDeviceOrdinal string
 	// Set via HSA_OVERRIDE_GFX_VERSION in the environment
 	HsaOverrideGfxVersion string
->>>>>>> 4d71c559
 )
 
 type EnvVar struct {
@@ -96,13 +90,9 @@
 		"OLLAMA_LLM_LIBRARY":       {"OLLAMA_LLM_LIBRARY", LLMLibrary, "Set LLM library to bypass autodetection"},
 		"OLLAMA_MAX_LOADED_MODELS": {"OLLAMA_MAX_LOADED_MODELS", MaxRunners, "Maximum number of loaded models per GPU"},
 		"OLLAMA_MAX_QUEUE":         {"OLLAMA_MAX_QUEUE", MaxQueuedRequests, "Maximum number of queued requests"},
-		"OLLAMA_MODELS":            {"OLLAMA_MODELS", OllamaModels, "The path to the models directory"},
 		"OLLAMA_HOME":              {"OLLAMA_HOME", OllamaHome, "The path to the ollama home directory"},
 		"OLLAMA_MAX_VRAM":          {"OLLAMA_MAX_VRAM", MaxVRAM, "Maximum VRAM"},
-<<<<<<< HEAD
-=======
 		"OLLAMA_MODELS":            {"OLLAMA_MODELS", ModelsDir, "The path to the models directory"},
->>>>>>> 4d71c559
 		"OLLAMA_NOHISTORY":         {"OLLAMA_NOHISTORY", NoHistory, "Do not preserve readline history"},
 		"OLLAMA_NOPRUNE":           {"OLLAMA_NOPRUNE", NoPrune, "Do not prune model blobs on startup"},
 		"OLLAMA_NUM_PARALLEL":      {"OLLAMA_NUM_PARALLEL", NumParallel, "Maximum number of parallel requests"},
@@ -285,8 +275,107 @@
 		}
 	}
 
-<<<<<<< HEAD
-	KeepAlive = clean("OLLAMA_KEEP_ALIVE")
+	ka := clean("OLLAMA_KEEP_ALIVE")
+	if ka != "" {
+		loadKeepAlive(ka)
+	}
+
+	var err error
+	ModelsDir, err = getModelsDir()
+	if err != nil {
+		slog.Error("invalid setting", "OLLAMA_MODELS", ModelsDir, "error", err)
+	}
+
+	Host, err = getOllamaHost()
+	if err != nil {
+		slog.Error("invalid setting", "OLLAMA_HOST", Host, "error", err, "using default port", Host.Port)
+	}
+
+	if set, err := strconv.ParseBool(clean("OLLAMA_INTEL_GPU")); err == nil {
+		IntelGpu = set
+	}
+
+	CudaVisibleDevices = clean("CUDA_VISIBLE_DEVICES")
+	HipVisibleDevices = clean("HIP_VISIBLE_DEVICES")
+	RocrVisibleDevices = clean("ROCR_VISIBLE_DEVICES")
+	GpuDeviceOrdinal = clean("GPU_DEVICE_ORDINAL")
+	HsaOverrideGfxVersion = clean("HSA_OVERRIDE_GFX_VERSION")
+}
+
+func getModelsDir() (string, error) {
+	if models, exists := os.LookupEnv("OLLAMA_MODELS"); exists {
+		return models, nil
+	}
+	home, err := os.UserHomeDir()
+	if err != nil {
+		return "", err
+	}
+	return filepath.Join(home, ".ollama", "models"), nil
+}
+
+func getOllamaHost() (*OllamaHost, error) {
+	defaultPort := "11434"
+
+	hostVar := os.Getenv("OLLAMA_HOST")
+	hostVar = strings.TrimSpace(strings.Trim(strings.TrimSpace(hostVar), "\"'"))
+
+	scheme, hostport, ok := strings.Cut(hostVar, "://")
+	switch {
+	case !ok:
+		scheme, hostport = "http", hostVar
+	case scheme == "http":
+		defaultPort = "80"
+	case scheme == "https":
+		defaultPort = "443"
+	}
+
+	// trim trailing slashes
+	hostport = strings.TrimRight(hostport, "/")
+
+	host, port, err := net.SplitHostPort(hostport)
+	if err != nil {
+		host, port = "127.0.0.1", defaultPort
+		if ip := net.ParseIP(strings.Trim(hostport, "[]")); ip != nil {
+			host = ip.String()
+		} else if hostport != "" {
+			host = hostport
+		}
+	}
+
+	if portNum, err := strconv.ParseInt(port, 10, 32); err != nil || portNum > 65535 || portNum < 0 {
+		return &OllamaHost{
+			Scheme: scheme,
+			Host:   host,
+			Port:   defaultPort,
+		}, ErrInvalidHostPort
+	}
+
+	return &OllamaHost{
+		Scheme: scheme,
+		Host:   host,
+		Port:   port,
+	}, nil
+}
+
+func loadKeepAlive(ka string) {
+	v, err := strconv.Atoi(ka)
+	if err != nil {
+		d, err := time.ParseDuration(ka)
+		if err == nil {
+			if d < 0 {
+				KeepAlive = time.Duration(math.MaxInt64)
+			} else {
+				KeepAlive = d
+			}
+		}
+	} else {
+		d := time.Duration(v) * time.Second
+		if d < 0 {
+			KeepAlive = time.Duration(math.MaxInt64)
+		} else {
+			KeepAlive = d
+		}
+	}
 }
 
 // HomeDir returns the ollama home directory. This can be user-defined through
@@ -294,44 +383,11 @@
 func HomeDir() (string, error) {
 	if OllamaHome != "" {
 		return OllamaHome, nil
-=======
-	ka := clean("OLLAMA_KEEP_ALIVE")
-	if ka != "" {
-		loadKeepAlive(ka)
-	}
-
-	var err error
-	ModelsDir, err = getModelsDir()
-	if err != nil {
-		slog.Error("invalid setting", "OLLAMA_MODELS", ModelsDir, "error", err)
-	}
-
-	Host, err = getOllamaHost()
-	if err != nil {
-		slog.Error("invalid setting", "OLLAMA_HOST", Host, "error", err, "using default port", Host.Port)
-	}
-
-	if set, err := strconv.ParseBool(clean("OLLAMA_INTEL_GPU")); err == nil {
-		IntelGpu = set
-	}
-
-	CudaVisibleDevices = clean("CUDA_VISIBLE_DEVICES")
-	HipVisibleDevices = clean("HIP_VISIBLE_DEVICES")
-	RocrVisibleDevices = clean("ROCR_VISIBLE_DEVICES")
-	GpuDeviceOrdinal = clean("GPU_DEVICE_ORDINAL")
-	HsaOverrideGfxVersion = clean("HSA_OVERRIDE_GFX_VERSION")
-}
-
-func getModelsDir() (string, error) {
-	if models, exists := os.LookupEnv("OLLAMA_MODELS"); exists {
-		return models, nil
->>>>>>> 4d71c559
 	}
 	home, err := os.UserHomeDir()
 	if err != nil {
 		return "", err
 	}
-<<<<<<< HEAD
 	return filepath.Join(home, ".ollama"), nil
 }
 
@@ -349,72 +405,4 @@
 		return "", err
 	}
 	return filepath.Join(ollamaHome, "models"), nil
-=======
-	return filepath.Join(home, ".ollama", "models"), nil
-}
-
-func getOllamaHost() (*OllamaHost, error) {
-	defaultPort := "11434"
-
-	hostVar := os.Getenv("OLLAMA_HOST")
-	hostVar = strings.TrimSpace(strings.Trim(strings.TrimSpace(hostVar), "\"'"))
-
-	scheme, hostport, ok := strings.Cut(hostVar, "://")
-	switch {
-	case !ok:
-		scheme, hostport = "http", hostVar
-	case scheme == "http":
-		defaultPort = "80"
-	case scheme == "https":
-		defaultPort = "443"
-	}
-
-	// trim trailing slashes
-	hostport = strings.TrimRight(hostport, "/")
-
-	host, port, err := net.SplitHostPort(hostport)
-	if err != nil {
-		host, port = "127.0.0.1", defaultPort
-		if ip := net.ParseIP(strings.Trim(hostport, "[]")); ip != nil {
-			host = ip.String()
-		} else if hostport != "" {
-			host = hostport
-		}
-	}
-
-	if portNum, err := strconv.ParseInt(port, 10, 32); err != nil || portNum > 65535 || portNum < 0 {
-		return &OllamaHost{
-			Scheme: scheme,
-			Host:   host,
-			Port:   defaultPort,
-		}, ErrInvalidHostPort
-	}
-
-	return &OllamaHost{
-		Scheme: scheme,
-		Host:   host,
-		Port:   port,
-	}, nil
-}
-
-func loadKeepAlive(ka string) {
-	v, err := strconv.Atoi(ka)
-	if err != nil {
-		d, err := time.ParseDuration(ka)
-		if err == nil {
-			if d < 0 {
-				KeepAlive = time.Duration(math.MaxInt64)
-			} else {
-				KeepAlive = d
-			}
-		}
-	} else {
-		d := time.Duration(v) * time.Second
-		if d < 0 {
-			KeepAlive = time.Duration(math.MaxInt64)
-		} else {
-			KeepAlive = d
-		}
-	}
->>>>>>> 4d71c559
 }