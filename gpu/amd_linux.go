--- conflicted
+++ resolved
@@ -471,7 +471,6 @@
 	return usedMemory, nil
 }
 
-<<<<<<< HEAD
 func AMDGetGPUInfoFromRuntime() []RocmGPUInfo {
 	resp := []RocmGPUInfo{}
 	hl, err := NewHipLib()
@@ -588,7 +587,8 @@
 	}
 
 	return resp
-=======
+}
+
 func verifyKFDDriverAccess() error {
 	// Verify we have permissions - either running as root, or we have group access to the driver
 	fd, err := os.OpenFile("/dev/kfd", os.O_RDWR, 0o666)
@@ -603,5 +603,4 @@
 	}
 	fd.Close()
 	return nil
->>>>>>> 2a038c1d
 }