--- conflicted
+++ resolved
@@ -1109,7 +1109,6 @@
 		allowedHostsMiddleware(s.addr),
 	)
 
-<<<<<<< HEAD
 	ollamaAuthKey := envconfig.BasicAuthKey()
 	if ollamaAuthKey != "" {
 		r.Use(
@@ -1119,10 +1118,7 @@
 		)
 	}
 
-	r.POST("/api/pull", s.PullModelHandler)
-=======
 	r.POST("/api/pull", s.PullHandler)
->>>>>>> 98701b58
 	r.POST("/api/generate", s.GenerateHandler)
 	r.POST("/api/chat", s.ChatHandler)
 	r.POST("/api/embed", s.EmbedHandler)
