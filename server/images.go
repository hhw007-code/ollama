--- conflicted
+++ resolved
@@ -21,11 +21,8 @@
 	"runtime"
 	"strconv"
 	"strings"
-<<<<<<< HEAD
 	"text/template"
 	"time"
-=======
->>>>>>> 7ca71a6b
 
 	"github.com/conduitio/bwlimit"
 	"golang.org/x/exp/slices"
